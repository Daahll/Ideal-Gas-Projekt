#========================================================================================#
"""
	IdealGas

Extending SimpleParticles to conserve kinetic energy and momentum.

Author: Francisco Hella, Felix Rollbühler, Melanie Heinrich, Jan Wichmann, 22/06/23
"""
module IdealGas

include("AgentTools.jl")
include("TD_Physics.jl")
using Agents, LinearAlgebra, GLMakie, InteractiveDynamics, .AgentTools, .TD_Physics

#-----------------------------------------------------------------------------------------
# Module types:
#-----------------------------------------------------------------------------------------
"""
	Particle

The populating agents in the IdealGas model.
"""
@agent Particle ContinuousAgent{2} begin
	mass::Float64					# Particle's mass
	speed::Float64					# Particle's speed
	radius::Float64					# Particle's radius
	prev_partner::Int				# Previous collision partner id
	last_bounce::Float64			
end

"Standard value that is definitely NOT a valid agent ID"
const non_id = -1
const R = 8.314 # Gaskonstante in J/(mol·K)

#-----------------------------------------------------------------------------------------
# Module methods:
#-----------------------------------------------------------------------------------------
"""
	idealgas( kwargs)

Create and initialise the IdealGas model.
"""
function idealgas(;
<<<<<<< HEAD
	width = 500,
	gases = Dict("Helium" => 4.0, "Hydrogen" => 1.0, "Oxygen" => 32.0),					# Gas types
	modes = Dict("Temperatur:Druck" => "temp-druck",
				"Temperatur:Volumen" => "temp-vol",
				 "Druck:Temperatur" => "druck-temp",
				 "Druck:Volumen" => "druck-vol",
				 "Volumen:Temperatur" => "vol-temp",
				 "Volumen:Druck" => "vol-druck"),										# Modes of operation
	mode = "temp-druck",
	total_volume = 5.0,																	# Initial volume of the container
	volume = calc_total_vol_dimension(total_volume),
	temp = 293.15,																		# Initial temperature of the gas in Kelvin
	temp_old = 293.15,
	pressure_bar = 1.0,																	# Initial pressure of the gas in bar
	pressure_pa =  pressure_bar*1e5,													# Initial pressure of the gas in Pascal
	n_mol = pressure_pa * volume[1] * volume[2] * volume[3] / (8.314*temp),				# Number of mol
	init_n_mol = copy(n_mol), 															# Initial number of mol
	real_n_particles = n_mol * 6.022e23/4,												# Real number of Particles in box: Reduction for simplicity
    n_particles = real_n_particles/1e23,												# Number of Particles in simulation box
	molare_masse = 4.0,																	# Helium Gas mass in atomic mass units
	mass_u = 4.0,
	mass_kg = molare_masse * 1.66053906660e-27,											# Convert atomic/molecular mass to kg
	mass_gas = round(n_mol * molare_masse, digits=3),									# Mass of gas
	radius = 4.0,																		# Radius of Particles in the box
	# U = 3/2 * N(Anzahl Part) * k(Boltzmann) * T = 3/2 * n(mol) * R * T
	e_internal = 3/2 * n_mol * 8.314 * temp,											# Inner energy of the gas
	entropy_change = 0.0,																# Change in entropy of the gas
	extent = (width,width),																	# Extent of Particles space
=======
	gases = Dict("Helium" => 4.0, "Hydrogen" => 2.0, "Oxygen" => 32.0),					# Gas types
	modes = Dict("Temperatur : Druck" => "temp-druck",									# Modes of operation
				"Temperatur : Volumen" => "temp-vol",
				"Druck : Temperatur" => "druck-temp",
				"Druck : Volumen" => "druck-vol",
				"Volumen : Temperatur" => "vol-temp",
				"Volumen : Druck" => "vol-druck",										
				"Mol : Temperatur" => "mol-temp",
				"Mol : Druck" => "mol-druck"
				),
	mode = "temp-druck",																		# actual Mode of operation
	total_volume 			= 0.2,																# Initial volume of the container
	volume 					= calc_total_vol_dimension(total_volume), 							# Dimensions of the container
	topBorder 				= total_volume/5.0,													# Top border of the container
	temp 					= 293.15,															# Initial temperature of the gas in Kelvin
	temp_old 				= 293.15,															# Temperature of the previous step in Kelvin
	pressure_bar 			= 1.0,																# Initial pressure of the gas in bar
	pressure_pa 			= pressure_bar*1e5,													# Initial pressure of the gas in Pascal
	n_mol 					= pressure_pa * total_volume / (8.314*temp),						# Number of mol
	init_n_mol 				= copy(n_mol), 														# Initial number of mol
	real_n_particles 		= n_mol * 6.022e23,													# Real number of Particles in model: Reduction for simplicity
    n_particles 			= real_n_particles/1e22/8,											# Number of Particles in simulation model
	n_particles_old 		= copy(n_particles),												# Old number of Particles in simulation model
	molar_mass 				= 4.0,																# Helium Gas mass in atomic mass units
	mass_kg 				= molar_mass * 1.66053906660e-27,									# Convert atomic/molecular mass to kg
	mass_gas 				= round(n_mol * molar_mass, digits=3),								# Mass of gas
	radius 					= 8.0,																# Radius of Particles in the model
	e_internal 				= 3/2 * n_mol * 8.314 * temp,										# Internal energy of the gas
	entropy_change 			= 0.0,																# Change in entropy of the gas
	old_scaled_speed 		= 0.0,																# Scaled speed of the previous step
	step 					= 0,																# Step counter
	max_speed 				= 8000.0,  															# Maximum speed of the particles in m/s
	extent 					= (500,500),														# Extent of Particles space
>>>>>>> 16a3eb07
)
    space = ContinuousSpace(extent; spacing = 2.5)												# Create the space for the particles

	properties = Dict(
<<<<<<< HEAD
		:n_particles		=> n_particles,
		:temp				=> temp,
		:temp_old			=> temp_old,
		:total_volume		=> total_volume,
		:e_internal			=> e_internal,
=======
		:n_particles	=> n_particles,
		:temp		=> temp,
		:temp_old		=> temp_old,
		:total_volume	=> total_volume,
		:e_internal	=> e_internal,
		:old_scaled_speed => old_scaled_speed,
>>>>>>> 16a3eb07
		:entropy_change 	=> entropy_change,
		:pressure_pa		=> pressure_pa,
		:pressure_bar		=> pressure_bar,
		:real_n_particles	=> real_n_particles,
<<<<<<< HEAD
		:n_mol		=> n_mol,
		:volume	=> volume,
		:temp_old	=> temp_old,
		:init_n_mol	=> init_n_mol,
		:gases		=> gases,
		:molare_masse		=> molare_masse,
		:mass_kg		=> mass_kg,
		:mass_gas	=> mass_gas,
		:step => 0,
		:cylinder_command => 0, 
		:cylinder_pos => 500,
		:reduce_volume_merker => 500,
		:modes				=> modes,
		:mode				=> mode,
		:objective 			=> create_heatmap(width),
=======
		:n_mol				=> n_mol,
		:n_particles_old	=> n_particles_old,
		:volume				=> volume,
		:init_n_mol			=> init_n_mol,
		:gases				=> gases,
		:molar_mass		=> molar_mass,
		:mass_kg			=> mass_kg,
		:mass_gas			=> mass_gas,
		:topBorder 			=> topBorder,
		:step 				=> step,
		:modes				=> modes,
		:mode				=> mode,
		:radius				=> radius,
		:max_speed			=> max_speed,
>>>>>>> 16a3eb07
	)


    model = ABM( Particle, space; properties, scheduler = Schedulers.Randomly())

	scaled_speed = calc_and_scale_speed(model)
	model.old_scaled_speed = scaled_speed
	for _ in 1:n_particles
		vel = Tuple( 2rand(2).-1)
		vel = vel ./ norm(vel)  # ALWAYS maintain normalised state of vel!
        add_agent!( model, vel, mass_kg, scaled_speed, radius, non_id, -Inf)
	end
<<<<<<< HEAD
    return box
=======

    return model
>>>>>>> 16a3eb07
end
#-----------------------------------------------------------------------------------------
"""
calc_total_vol_dimension( me, model)

Calculates volume/dimension of a 3D-Space with [x, y=5, z=1], based on a given value of total volume.
"""
function calc_total_vol_dimension(volume, x_axis_vol=5.0)
	y_axis_vol = volume/x_axis_vol
 	return [y_axis_vol, x_axis_vol, 1.0] 
end

#-----------------------------------------------------------------------------------------
"""
	create_heatmap(width)

		Creates the underlying heatmap as a representation of the gas-tank.
"""
	function create_heatmap(width::Int)
		outer_rim = 1
		heatarray = zeros(width, width)  # Initialize the heatarray with zeros
	
		map((i) -> begin
			x = i[1]
			y = i[2]
			if (x >= 1 && x <= outer_rim) || (y >= 1 && y <= outer_rim) || (x <= width && x >= width - outer_rim) || (y <= width && y >= width - outer_rim)
				heatarray[x, y] = 1.0
			end
		end, CartesianIndices(heatarray))
	
		return heatarray
	end
#-----------------------------------------------------------------------------------------
"""
	agent_step!( me, model)

This is the heart of the IdealGas model: It calculates how Particles collide with each other,
while conserving momentum and kinetic energy.
"""
function agent_step!(me::Particle, model::ABM)
    her = random_nearby_agent(me, model, 2*me.radius)   # Grab nearby particle
    
    if her !== nothing && her.id < me.id && her.id != me.prev_partner
        # New collision partner has not already been handled and is not my previous partner:
        me.prev_partner = her.id           # Update previous partners to avoid repetitive juddering collisions.
        her.prev_partner = me.id           # ditto for the other agent.

        # Compute relative position and velocity:
        rel_pos = me.pos .- her.pos
        rel_vel = me.vel .- her.vel

        # Compute collision impact vector:
        distance_sq = sum(rel_pos .^ 2)
        velocity_dot = sum(rel_vel .* rel_pos)
        impulse = 2 * me.mass * her.mass / (me.mass + her.mass) * velocity_dot ./ distance_sq .* rel_pos

        # Update velocities according to the impulse
		me.vel = (me.vel[1] - (impulse ./ me.mass)[1], me.vel[2] - (impulse ./ me.mass)[2])
		her.vel = (her.vel[1] + (impulse ./ her.mass)[1], her.vel[2] + (impulse ./ her.mass)[2])

        # Update speeds based on new velocities
        me.speed = norm(me.vel)
        her.speed = norm(her.vel)
    end

<<<<<<< HEAD
	check_particle_near_border!(me, box)  # Aufruf der neuen Funktion

	# Zylinder Steuerug 

	if box.cylinder_command == 1
		button_reduce_volume!(me, box)
		#println("zylinder fährt ein")
	elseif box.cylinder_command == 0
		box.reduce_volume_merker = box.cylinder_pos
	elseif box.cylinder_command == 2
		button_increase_volume!(me,box)
		box.reduce_volume_merker = box.space.extent[1] # solange Funtkion aktiv wird die Grenze bei check_particle_near_border aufgehoben 
	end 
	
	#println("vor move agent: ")
	#println(me.speed)
	move_agent!(me, box, me.speed)
	#println("nach move agent: ")
	#println(me.speed)
=======
	check_particle_near_border!(me, model)
		
	move_agent!(me, model, me.speed)
>>>>>>> 16a3eb07
end
#----------------------------------------------------------------------------------------

function check_particle_near_border!(me, model)
    x, y = me.pos

<<<<<<< HEAD
    if x < 1.8 + me.radius/2 && box.step - me.last_bounce > 3
        me.vel = (-me.vel[1], me.vel[2])
        me.last_bounce = box.step
    elseif x > box.reduce_volume_merker - 1.8 && box.step - me.last_bounce > 3
=======
    if x < 1.8 && model.step - me.last_bounce > 3
        me.vel = (-me.vel[1], me.vel[2])
        me.last_bounce = model.step
    elseif x > model.space.extent[1] - 1.8 && model.step - me.last_bounce > 3
>>>>>>> 16a3eb07
        me.vel = (-me.vel[1], me.vel[2])
        me.last_bounce = model.step
    end
<<<<<<< HEAD
    if y < 1.8 + me.radius/2 && box.step - me.last_bounce > 3
=======
    if y < 1.8 && model.step - me.last_bounce > 3
>>>>>>> 16a3eb07
        me.vel = (me.vel[1], -me.vel[2])
        me.last_bounce = model.step			
    elseif y > model.space.extent[2] - 1.8 && model.step - me.last_bounce > 3 
        me.vel = (me.vel[1], -me.vel[2])
<<<<<<< HEAD
        me.last_bounce = box.properties[:step]
    end
end

#-----------------------------------------------------------------------------------------
function button_increase_volume!(me, box)

	x,y = me.pos

	println(box.cylinder_pos)

	if box.cylinder_pos > 499.5 
    	println("zylinder ist in Ursprunngsposition")
	
	elseif x > box.cylinder_pos 
			me.vel = (-me.vel[1], me.vel[2])	
			me.speed = me.speed/2 # Anahme: die Hälfte der Energie wird abgegeben 
	end 
	
end

function button_reduce_volume!(me, box)
    x, y = me.pos

    # Überprüfen, ob y > 500 und falls ja, setzen Sie y auf 500 und invertieren Sie die y-Geschwindigkeit
	if box.cylinder_pos < 250 
    	#println("zylinder ist voll ausgefahren")
		box.reduce_volume_merker = box.cylinder_pos # neue Grenze
	else
		
		#println(box.cylinder_position)

     if x > box.cylinder_pos
        if box.properties[:step] - me.last_bounce < 3 # wenn der letzte Treffer noch nicht lange her war 
            me.speed = me.speed +1
			me.vel = (me.vel[1] - 0.5 , me.vel[2]) # x-Komponente wird durch Aufprall mit Wand verstärkt 
			me.vel = me.vel ./ norm(me.vel) 
			println("nächste Erhöhung ")
		 	println(me.speed)
			println(me.id)

        end
        if box.properties[:step] - me.last_bounce > 3 # wenn der letzte Treffer schon länger her war 
		 me.vel = (-me.vel[1], me.vel[2]) # change direction
		 me.vel = (me.vel[1] - 0.5 , me.vel[2]) # x-richtung erhöhen 
		 me.vel = me.vel ./ norm(me.vel) # Einheitsvektor erstellen 
         me.speed = me.speed + 1
		 println("Erhöhung ")
		 println(me.speed)
         me.last_bounce = box.properties[:step]
        end
     end
=======
        me.last_bounce = model.step
>>>>>>> 16a3eb07
    end

end


#-----------------------------------------------------------------------------------------

"""
	model_step!( model)

	calculate the quantities, based on the chosen mode (Specifies which variables are constant)
	calculate the quantities, based on the chosen mode (Specifies which variables are constant)
"""
function model_step!(model::ABM)

	model.entropy_change = calc_entropy_change(model)
	model.e_internal = calc_internal_energy(model)

	scaled_speed = calc_and_scale_speed(model)
	# Set speed of all particles the same when approaching absolute zero (Downwards from T=60 K)
	if scaled_speed < 1
		for particle in allagents(model)
			particle.speed = scaled_speed
		end
	else # Else keep the difference in speed to the root mean square speed of the previous step (but scale it for visuals)
		for particle in allagents(model)
			particle.speed = scaled_speed + (particle.speed - model.old_scaled_speed) / (7/4)
		end
	end
	model.old_scaled_speed = scaled_speed

	model.step += 1.0

<<<<<<< HEAD

	if model.cylinder_command == 1 && model.cylinder_pos > 250 # Zylinder soll ausgefahren werden
		model.cylinder_pos = model.cylinder_pos - 0.3
		#println("volumen wird veringert")
	elseif model.cylinder_command == 2 && model.cylinder_pos < 500 # Zylinder soll zurück gefahren werden
		model.cylinder_pos = model.cylinder_pos + 0.3 
		#println("volume wird erhöht")
	end
=======
>>>>>>> 16a3eb07
end

#----------------------------------------------------------------------------------------

"""
	demo()

Run a simulation of the IdealGas model.
"""
	function demo()
<<<<<<< HEAD
		box = idealgas()

		
		plotkwargs = (;
    		ac = :skyblue3,
    		scatterkwargs = (strokewidth = 1.0,),
			as = 8.0,
			add_colorbar = false,
			colormap=:greys,
			colorrange=(0, 1),
			heatarray=:objective,
		)
=======
		
		function set_slider(value, slider, slider_value, unit)
			slider_value.text[] = string(round(value, digits=2), " ", unit)
			set_close_to!(slider, round(value, digits=2))
		end

		function add_or_remove_agents!(model)
			if model.n_particles_old < model.n_particles
				scaled_speed = calc_and_scale_speed(model)
				for _ in model.n_particles_old:model.n_particles
					vel = Tuple( 2rand(2).-1)
					vel = vel ./ norm(vel)  # ALWAYS maintain normalised state of vel!
					add_agent!( model, vel, model.mass_kg, scaled_speed, model.radius, non_id, -Inf)
				end
		
				model.n_particles_old = model.n_particles
		
			elseif model.n_particles_old > model.n_particles
		
				for _ in model.n_particles:model.n_particles_old
					agent = random_agent(model)
					kill_agent!(agent, model)
				end
		
				model.n_particles_old = model.n_particles
			end
		end

		function create_custom_slider(slider_space, row_num, labeltext, fontsize, range, unit, startvalue)
			label = Label(slider_space[row_num, 0], labeltext, fontsize=fontsize)
			slider = Slider(slider_space[row_num, 1], range=range, startvalue=startvalue)
			slider_value = Label(slider_space[row_num, 2], string(slider.value[]) * " " * unit)
			return label, slider, slider_value
		end
		
		model = idealgas()
		#params = Dict(:temp => 100.0:1.0:1000.0,:total_volume => 0:0.1:30,:placeholder => 0:1:10)
>>>>>>> 16a3eb07
	
		entropy(model) = model.entropy_change
		mdata = [entropy]
		mlabels = ["ΔS in [J/K] (Entropieänderung)"]

		# Resolution of Makie Window based on monitor size 
		monitor = GLMakie.GLFW.GetPrimaryMonitor()
		width = GLMakie.MonitorProperties(monitor).videomode.width
		height = GLMakie.MonitorProperties(monitor).videomode.height
	
		playground,abmobs = abmplayground( model, idealgas;
			agent_step!,
			model_step!,
			mdata,
			mlabels,
<<<<<<< HEAD
			figure = (;
						xlabel = "width in cm", 
						ylabel ="height in cm", 
						resolution = (1300, 750)
					),
			plotkwargs...
=======
			#params,
			figure = (; resolution = (width*0.75, height*0.75)),
			ac = :skyblue3,
			as = 30.0
>>>>>>> 16a3eb07
		)

		# Figure Objekten neues Layout zuweisen durch feste Reihenfolge in figure.content[i]
		model_plot = playground.content[1]	# model 	
		playground[0:2,0] = model_plot
		entropy_plot = playground.content[7]
		playground[0:1,2][1,0:1] = entropy_plot

		# Sliders
		playground[2,1] = playground.content[2]
		slider_space = playground[2,2] = GridLayout()

		# Buttons to change volume 
		vol_change_btns = playground[1,1] = GridLayout()

<<<<<<< HEAD
		#Custom Buttons
		increase_vol_btn = Button(vol_change_btns[0,1:2], label = "Increase\nVolumen")# = print("increase"))#increase_vol_const())
		pause_vol_btn = Button(vol_change_btns[0,3], label = "Pause")
		decrease_vol_btn = Button(vol_change_btns[0,4:5], label = "Decrease\nVolumen")# = print("decrease"))#decrease_vol_const())

		#TODO: Hier volumen change funktionen aufrufen
		on(increase_vol_btn.clicks) do _
			box.cylinder_command = 1
		end  

		on(pause_vol_btn.clicks) do _
			box.cylinder_command = 0
		end 

		on(decrease_vol_btn.clicks) do _
			box.cylinder_command = 2
		end

=======
>>>>>>> 16a3eb07
		# Buttons
		gl_buttons = playground[3,1] = GridLayout()
		gl_buttons[0,2] = playground.content[3]
		gl_buttons[0,3] = playground.content[4]
		gl_buttons[0,4] = playground.content[5]
		gl_buttons[0,5] = playground.content[6]

		# GridLayouts
		gl_sliders = playground[4,:] = GridLayout()
		gl_dropdowns = playground[3,0] = GridLayout()
		gl_labels = playground[0,1] = GridLayout()

		# Dropdowns
		gas_dropdown = Menu(gl_dropdowns[0,0], options = keys(model.gases), default = "Helium")
		mode_dropdown = Menu(gl_dropdowns[0,1], options = keys(model.modes), default = "Temperatur : Druck")

<<<<<<< HEAD
		pressure_label = Label(gl_labels[2,0], "Druck: " * string(round(box.pressure_bar, digits=2))* " Bar", fontsize=22)
		mass_label = Label(gl_labels[3,0], "Masse: " * string(box.mass_gas)* " g", fontsize=22)
		volume_label = Label(gl_labels[1,0], "Volumen: " * string(round(box.total_volume, digits=2))* " m³ ; " * string(round(box.total_volume * 1000, digits=2)) * " L", fontsize=22)
		e_internal_label = Label(gl_labels[4,0], "Eᵢ: " * string(round(box.e_internal, digits=2)) * " J", fontsize=22)
=======
		# Labels
		#pressure_label = Label(gl_labels[2,0], "Druck: " * string(round(model.pressure_bar, digits=2))* " Bar", fontsize=22)
		mass_label = Label(gl_labels[0,0], "Masse: " * string(model.mass_gas)* " g", fontsize=22)
		#volume_label = Label(gl_labels[1,0], "Volumen: " * string(round(model.total_volume, digits=2))* " m³ ; " * string(round(model.total_volume * 1000, digits=2)) * " L", fontsize=22)
		e_internal_label = Label(gl_labels[1,0], "Eᵢ: " * string(round(model.e_internal, digits=2)) * " J", fontsize=22)
		
		#Custom Buttons
		increase_vol_btn = Button(vol_change_btns[0,1:2], label = "Increase\nVolumen")# = print("increase"))#increase_vol_const())
		pause_vol_btn = Button(vol_change_btns[0,3], label = "Pause")
		decrease_vol_btn = Button(vol_change_btns[0,4:5], label = "Decrease\nVolumen")# = print("decrease"))#decrease_vol_const())

	
		#TODO: Hier volumen change funktionen aufrufen
		on(increase_vol_btn.clicks) do _
			println("increase_vol_btn")
		end  

		on(pause_vol_btn.clicks) do _
			println("pause volume change")
		end 
>>>>>>> 16a3eb07


		# multipliers and quotients to set min, max and step of sliders based on current values
		slider_multiplier_min = 0.5
		slider_multiplier_max = 1.5
		slider_step_quotient = 100.0

		temp_slider_label, temp_slider, temp_slider_value = create_custom_slider(slider_space, 0, "Temperatur: ", 16, model.temp*slider_multiplier_min:model.temp/slider_step_quotient:model.temp*slider_multiplier_max, "K", model.temp)
		pressure_slider_bar_label, pressure_slider_bar, pressure_slider_bar_value = create_custom_slider(slider_space, 1, "Druck[Bar]: ", 16, model.pressure_bar*slider_multiplier_min:model.pressure_bar/slider_step_quotient:model.pressure_bar*slider_multiplier_max, "Bar", model.pressure_bar)
		pressure_slider_pa_label, pressure_slider_pa, pressure_slider_pa_value = create_custom_slider(slider_space, 2, "Druck[Pa]: ", 16, model.pressure_pa*slider_multiplier_min:model.pressure_pa/slider_step_quotient:model.pressure_pa*slider_multiplier_max, "Pa", model.pressure_pa)
		volume_slider_label, volume_slider, volume_slider_value = create_custom_slider(slider_space, 3, "Volumen: ", 16, model.total_volume*slider_multiplier_min:model.total_volume/slider_step_quotient:model.total_volume*slider_multiplier_max, "m³", model.total_volume)
		n_mol_slider_label, n_mol_slider, n_mol_slider_value = create_custom_slider(slider_space, 4, "Stoffmenge: ", 16, model.n_mol*slider_multiplier_min:model.n_mol/slider_step_quotient:model.n_mol*slider_multiplier_max, "mol", model.n_mol)

		is_updating = false

		on(abmobs.model) do _
			e_internal_label.text[] = string("Eᵢ: ", string(round(model.e_internal)), " J")
			#pressure_label.text[] = string("Druck: ", string(round(model.pressure_bar, digits=2)), " Bar")
			if model.mass_gas > 999.9
				mass_label.text[] = string("Masse: ", string(round(model.mass_gas/1000, digits=3), " kg"))
			else
				mass_label.text[] = string("Masse: ", string(model.mass_gas), " g")
			end
			#volume_label.text[] = string("Volumen: " * string(round(model.total_volume, digits=2))* " m³ ; " * string(round(model.total_volume * 1000, digits=2)) * " L")

		end

		on(gas_dropdown.selection) do selected_gas
			new_molarmass = model.gases[selected_gas]
			model.molar_mass = new_molar_mass
			model.mass_kg = new_molar_mass * 1.66054e-27
			model.mass_gas = round(model.n_mol * model.molar_mass, digits=3)
			
		end

		on(mode_dropdown.selection) do selected_mode
			model.mode = model.modes[selected_mode]
		end

		# on change of temperature slider
		on(temp_slider.value) do temp
			if model.mode == "temp-druck" || model.mode == "temp-vol"
				model.temp = temp[]
				temp_slider_value.text[] = string(round(temp[], digits=2)) * " K"
			end
			
<<<<<<< HEAD
			if box.mode == "temp-druck"
				pressure = TD_Physics.calc_pressure(box)
				pressure_slider_pa_value.text[] = string(round(pressure, digits=0)) * " Pa"
				box.pressure_pa = pressure
				set_close_to!(pressure_slider_pa, pressure)
				pressure_slider_bar_value.text[] = string(round(pressure / 1e5, digits=2)) * " Bar"
				box.pressure_bar = pressure / 1e5
				set_close_to!(pressure_slider_bar, pressure / 1e5)
			elseif box.mode == "temp-vol"
				volume = box.n_mol * 8.314 * box.temp/ box.pressure_pa
				volume_slider_value.text[] = string(round(volume, digits=2)) * " m³"
				set_close_to!(volume_slider, volume)
=======
			# If the mode is "temp-druck" the pressure is calculated
			if model.mode == "temp-druck"
				model.pressure_pa = calc_pressure(model)
				model.pressure_bar = model.pressure_pa / 1e5
				set_slider(model.pressure_pa, pressure_slider_pa, pressure_slider_pa_value, "Pa")
				set_slider(model.pressure_bar, pressure_slider_bar, pressure_slider_bar_value, "Bar")

				# set the range of the sliders
				pressure_slider_pa.range = model.pressure_pa * slider_multiplier_min:model.pressure_pa/slider_step_quotient:model.pressure_pa * slider_multiplier_max
				pressure_slider_bar.range = model.pressure_bar * slider_multiplier_min:model.pressure_bar / slider_step_quotient:model.pressure_bar * slider_multiplier_max

			# If the mode is "temp-vol" the volume is calculated
			elseif model.mode == "temp-vol"
				model.total_volume = calc_volume(model)
				set_slider(model.total_volume, volume_slider, volume_slider_value, "m³")
				model.volume = calc_total_vol_dimension(model.total_volume)

				# set the range of the sliders
				volume_slider.range = model.total_volume * slider_multiplier_min:model.total_volume/slider_step_quotient:model.total_volume * slider_multiplier_max
>>>>>>> 16a3eb07
			end
		end

		# on change of pressure bar slider
		on(pressure_slider_bar.value) do pressure
			if is_updating
				return
			end
			is_updating = true
			if model.mode == "druck-vol" || model.mode == "druck-temp"
				model.pressure_bar = pressure[]
				model.pressure_pa = pressure[] * 1e5
				pressure_slider_bar_value.text[] = string(round(model.pressure_bar, digits=2)) * " Bar"
				set_slider(model.pressure_pa , pressure_slider_pa, pressure_slider_pa_value, "Pa")
				
				# If the mode is "druck-vol" the volume is calculated
				if model.mode == "druck-vol"
					model.total_volume = calc_volume(model)
					set_slider(model.total_volume, volume_slider, volume_slider_value, "m³")
					model.volume = calc_total_vol_dimension(model.total_volume)

					# set the range of the sliders
					volume_slider.range = model.total_volume * slider_multiplier_min:model.total_volume/slider_step_quotient:model.total_volume * slider_multiplier_max
				# If the mode is "druck-temp" the temperature is calculated
				elseif model.mode == "druck-temp"
					model.temp = calc_temperature(model)
					set_slider(model.temp, temp_slider, temp_slider_value, "K")

					# set the range of the sliders
					temp_slider.range = model.temp * slider_multiplier_min:model.temp/slider_step_quotient:model.temp * slider_multiplier_max

				end
			end
			is_updating = false
		end

		# on change of pressure pa slider
		on(pressure_slider_pa.value) do pressure
			if is_updating
				return
			end
			is_updating = true
			if model.mode == "druck-vol" || model.mode == "druck-temp"
				model.pressure_pa = pressure[]
				model.pressure_bar = pressure[] / 1e5
				pressure_slider_pa_value.text[] = string(round(model.pressure_pa, digits=2)) * " Pa"
				set_slider(model.pressure_bar, pressure_slider_bar, pressure_slider_bar_value, "Bar")

				# If the mode is "druck-vol" the volume is calculated
				if model.mode == "druck-vol"
					model.total_volume = calc_volume(model)
					set_slider(model.total_volume, volume_slider, volume_slider_value, "m³")
					model.volume = calc_total_vol_dimension(model.total_volume)

					# set the range of the sliders
					volume_slider.range = model.total_volume * slider_multiplier_min:model.total_volume/slider_step_quotient:model.total_volume * slider_multiplier_max
				# If the mode is "druck-temp" the temperature is calculated
				elseif model.mode == "druck-temp"
					model.temp = calc_temperature(model)
					set_slider(model.temp, temp_slider, temp_slider_value, "K")

					# set the range of the sliders
					temp_slider.range = model.temp * slider_multiplier_min:model.temp/slider_step_quotient:model.temp * slider_multiplier_max

				end
			end
			is_updating = false
		end

		# on change of volume slider
		on(volume_slider.value) do volume
			if model.mode == "vol-druck" || model.mode == "vol-temp"
				model.total_volume = volume[]
				volume_slider_value.text[] = string(round(volume[], digits=2)) * " m³"
				model.volume = calc_total_vol_dimension(model.total_volume)

				# If the mode is "vol-druck" the pressure is calculated
				if model.mode == "vol-druck"
					model.pressure_pa = calc_pressure(model)
					model.pressure_bar = model.pressure_pa / 1e5
					set_slider(pressure, pressure_slider_pa, pressure_slider_pa_value, "Pa")
					set_slider(pressure / 1e5, pressure_slider_bar, pressure_slider_bar_value, "Bar")

					# set the range of the sliders
					pressure_slider_pa.range = model.pressure_pa * slider_multiplier_min:model.pressure_pa/slider_step_quotient:model.pressure_pa * slider_multiplier_max
					pressure_slider_bar.range = model.pressure_bar * slider_multiplier_min:model.pressure_bar / slider_step_quotient:model.pressure_bar * slider_multiplier_max

				# If the mode is "vol-temp" the temperature is calculated
				elseif model.mode == "vol-temp"
					model.temp = calc_temperature(model)
					set_slider(model.temp, temp_slider, temp_slider_value, "K")

					# set the range of the sliders
					temp_slider.range = model.temp * slider_multiplier_min:model.temp/slider_step_quotient:model.temp * slider_multiplier_max

				end
			end
		end
<<<<<<< HEAD
=======

		# on change of n_mol slider
		on(n_mol_slider.value) do n_mol
			if model.mode == "mol-temp" || model.mode == "mol-druck"
				model.n_mol = n_mol[]
				n_mol_slider_value.text[] = string(round(n_mol[], digits=2)) * " mol"
				model.n_particles = model.n_mol * 6.022e23 / 1e22 / 8
				add_or_remove_agents!(model)				

				# If the mode is "n_mol-temp" the temperature is calculated
				if model.mode == "mol-temp"
					model.temp = calc_temperature(model)
					set_slider(model.temp, temp_slider, temp_slider_value, "K")

					# set the range of the sliders
					temp_slider.range = model.temp * slider_multiplier_min:model.temp/slider_step_quotient:model.temp * slider_multiplier_max


				# If the mode is "n_mol-druck" the pressure is calculated
				elseif model.mode == "mol-druck"
					model.pressure_pa = calc_pressure(model)
					model.pressure_bar = model.pressure_pa / 1e5
					set_slider(model.pressure_pa, pressure_slider_pa, pressure_slider_pa_value, "Pa")
					set_slider(model.pressure_bar, pressure_slider_bar, pressure_slider_bar_value, "Bar")

					# set the range of the sliders
					pressure_slider_pa.range = model.pressure_pa * slider_multiplier_min:model.pressure_pa/slider_step_quotient:model.pressure_pa * slider_multiplier_max
					pressure_slider_bar.range = model.pressure_bar * slider_multiplier_min:model.pressure_bar / slider_step_quotient:model.pressure_bar * slider_multiplier_max
				end
			end
		end


		playground
	end
>>>>>>> 16a3eb07

		playground
	end

end	# of module IdealGas<|MERGE_RESOLUTION|>--- conflicted
+++ resolved
@@ -41,8 +41,6 @@
 Create and initialise the IdealGas model.
 """
 function idealgas(;
-<<<<<<< HEAD
-	width = 500,
 	gases = Dict("Helium" => 4.0, "Hydrogen" => 1.0, "Oxygen" => 32.0),					# Gas types
 	modes = Dict("Temperatur:Druck" => "temp-druck",
 				"Temperatur:Volumen" => "temp-vol",
@@ -50,11 +48,12 @@
 				 "Druck:Volumen" => "druck-vol",
 				 "Volumen:Temperatur" => "vol-temp",
 				 "Volumen:Druck" => "vol-druck"),										# Modes of operation
-	mode = "temp-druck",
-	total_volume = 5.0,																	# Initial volume of the container
-	volume = calc_total_vol_dimension(total_volume),
+	mode = "temp-druck",																# actual Mode of operation
+	total_volume = 2,																	# Initial volume of the container
+	volume = calc_total_vol_dimension(total_volume), 									# Dimensions of the container
+	topBorder = total_volume/5.0,
 	temp = 293.15,																		# Initial temperature of the gas in Kelvin
-	temp_old = 293.15,
+	temp_old = 293.15,###
 	pressure_bar = 1.0,																	# Initial pressure of the gas in bar
 	pressure_pa =  pressure_bar*1e5,													# Initial pressure of the gas in Pascal
 	n_mol = pressure_pa * volume[1] * volume[2] * volume[3] / (8.314*temp),				# Number of mol
@@ -69,96 +68,31 @@
 	# U = 3/2 * N(Anzahl Part) * k(Boltzmann) * T = 3/2 * n(mol) * R * T
 	e_internal = 3/2 * n_mol * 8.314 * temp,											# Inner energy of the gas
 	entropy_change = 0.0,																# Change in entropy of the gas
-	extent = (width,width),																	# Extent of Particles space
-=======
-	gases = Dict("Helium" => 4.0, "Hydrogen" => 2.0, "Oxygen" => 32.0),					# Gas types
-	modes = Dict("Temperatur : Druck" => "temp-druck",									# Modes of operation
-				"Temperatur : Volumen" => "temp-vol",
-				"Druck : Temperatur" => "druck-temp",
-				"Druck : Volumen" => "druck-vol",
-				"Volumen : Temperatur" => "vol-temp",
-				"Volumen : Druck" => "vol-druck",										
-				"Mol : Temperatur" => "mol-temp",
-				"Mol : Druck" => "mol-druck"
-				),
-	mode = "temp-druck",																		# actual Mode of operation
-	total_volume 			= 0.2,																# Initial volume of the container
-	volume 					= calc_total_vol_dimension(total_volume), 							# Dimensions of the container
-	topBorder 				= total_volume/5.0,													# Top border of the container
-	temp 					= 293.15,															# Initial temperature of the gas in Kelvin
-	temp_old 				= 293.15,															# Temperature of the previous step in Kelvin
-	pressure_bar 			= 1.0,																# Initial pressure of the gas in bar
-	pressure_pa 			= pressure_bar*1e5,													# Initial pressure of the gas in Pascal
-	n_mol 					= pressure_pa * total_volume / (8.314*temp),						# Number of mol
-	init_n_mol 				= copy(n_mol), 														# Initial number of mol
-	real_n_particles 		= n_mol * 6.022e23,													# Real number of Particles in model: Reduction for simplicity
-    n_particles 			= real_n_particles/1e22/8,											# Number of Particles in simulation model
-	n_particles_old 		= copy(n_particles),												# Old number of Particles in simulation model
-	molar_mass 				= 4.0,																# Helium Gas mass in atomic mass units
-	mass_kg 				= molar_mass * 1.66053906660e-27,									# Convert atomic/molecular mass to kg
-	mass_gas 				= round(n_mol * molar_mass, digits=3),								# Mass of gas
-	radius 					= 8.0,																# Radius of Particles in the model
-	e_internal 				= 3/2 * n_mol * 8.314 * temp,										# Internal energy of the gas
-	entropy_change 			= 0.0,																# Change in entropy of the gas
-	old_scaled_speed 		= 0.0,																# Scaled speed of the previous step
-	step 					= 0,																# Step counter
-	max_speed 				= 8000.0,  															# Maximum speed of the particles in m/s
-	extent 					= (500,500),														# Extent of Particles space
->>>>>>> 16a3eb07
+	extent = (500,500),																	# Extent of Particles space
 )
     space = ContinuousSpace(extent; spacing = 2.5)												# Create the space for the particles
 
 	properties = Dict(
-<<<<<<< HEAD
-		:n_particles		=> n_particles,
-		:temp				=> temp,
-		:temp_old			=> temp_old,
-		:total_volume		=> total_volume,
-		:e_internal			=> e_internal,
-=======
 		:n_particles	=> n_particles,
 		:temp		=> temp,
 		:temp_old		=> temp_old,
 		:total_volume	=> total_volume,
 		:e_internal	=> e_internal,
-		:old_scaled_speed => old_scaled_speed,
->>>>>>> 16a3eb07
 		:entropy_change 	=> entropy_change,
 		:pressure_pa		=> pressure_pa,
 		:pressure_bar		=> pressure_bar,
 		:real_n_particles	=> real_n_particles,
-<<<<<<< HEAD
-		:n_mol		=> n_mol,
-		:volume	=> volume,
-		:temp_old	=> temp_old,
-		:init_n_mol	=> init_n_mol,
-		:gases		=> gases,
+		:n_mol				=> n_mol,
+		:volume				=> volume,
+		:init_n_mol			=> init_n_mol,
+		:gases				=> gases,
 		:molare_masse		=> molare_masse,
 		:mass_kg		=> mass_kg,
 		:mass_gas	=> mass_gas,
+		:topBorder => topBorder,
 		:step => 0,
-		:cylinder_command => 0, 
-		:cylinder_pos => 500,
-		:reduce_volume_merker => 500,
 		:modes				=> modes,
 		:mode				=> mode,
-		:objective 			=> create_heatmap(width),
-=======
-		:n_mol				=> n_mol,
-		:n_particles_old	=> n_particles_old,
-		:volume				=> volume,
-		:init_n_mol			=> init_n_mol,
-		:gases				=> gases,
-		:molar_mass		=> molar_mass,
-		:mass_kg			=> mass_kg,
-		:mass_gas			=> mass_gas,
-		:topBorder 			=> topBorder,
-		:step 				=> step,
-		:modes				=> modes,
-		:mode				=> mode,
-		:radius				=> radius,
-		:max_speed			=> max_speed,
->>>>>>> 16a3eb07
 	)
 
 
@@ -171,12 +105,10 @@
 		vel = vel ./ norm(vel)  # ALWAYS maintain normalised state of vel!
         add_agent!( model, vel, mass_kg, scaled_speed, radius, non_id, -Inf)
 	end
-<<<<<<< HEAD
+
+	
+
     return box
-=======
-
-    return model
->>>>>>> 16a3eb07
 end
 #-----------------------------------------------------------------------------------------
 """
@@ -242,118 +174,35 @@
         her.speed = norm(her.vel)
     end
 
-<<<<<<< HEAD
 	check_particle_near_border!(me, box)  # Aufruf der neuen Funktion
-
-	# Zylinder Steuerug 
-
-	if box.cylinder_command == 1
-		button_reduce_volume!(me, box)
-		#println("zylinder fährt ein")
-	elseif box.cylinder_command == 0
-		box.reduce_volume_merker = box.cylinder_pos
-	elseif box.cylinder_command == 2
-		button_increase_volume!(me,box)
-		box.reduce_volume_merker = box.space.extent[1] # solange Funtkion aktiv wird die Grenze bei check_particle_near_border aufgehoben 
-	end 
-	
-	#println("vor move agent: ")
-	#println(me.speed)
+		
 	move_agent!(me, box, me.speed)
-	#println("nach move agent: ")
-	#println(me.speed)
-=======
-	check_particle_near_border!(me, model)
-		
-	move_agent!(me, model, me.speed)
->>>>>>> 16a3eb07
 end
 #----------------------------------------------------------------------------------------
 
 function check_particle_near_border!(me, model)
     x, y = me.pos
 
-<<<<<<< HEAD
-    if x < 1.8 + me.radius/2 && box.step - me.last_bounce > 3
+    if x < 1.8 && box.step - me.last_bounce > 3
         me.vel = (-me.vel[1], me.vel[2])
         me.last_bounce = box.step
-    elseif x > box.reduce_volume_merker - 1.8 && box.step - me.last_bounce > 3
-=======
-    if x < 1.8 && model.step - me.last_bounce > 3
-        me.vel = (-me.vel[1], me.vel[2])
-        me.last_bounce = model.step
-    elseif x > model.space.extent[1] - 1.8 && model.step - me.last_bounce > 3
->>>>>>> 16a3eb07
+    elseif x > box.space.extent[1] - 1.8 && box.step - me.last_bounce > 3
         me.vel = (-me.vel[1], me.vel[2])
         me.last_bounce = model.step
     end
-<<<<<<< HEAD
-    if y < 1.8 + me.radius/2 && box.step - me.last_bounce > 3
-=======
-    if y < 1.8 && model.step - me.last_bounce > 3
->>>>>>> 16a3eb07
+    if y < 1.8 && box.step - me.last_bounce > 3
         me.vel = (me.vel[1], -me.vel[2])
         me.last_bounce = model.step			
     elseif y > model.space.extent[2] - 1.8 && model.step - me.last_bounce > 3 
         me.vel = (me.vel[1], -me.vel[2])
-<<<<<<< HEAD
-        me.last_bounce = box.properties[:step]
+        me.last_bounce = box.step
     end
-end
-
-#-----------------------------------------------------------------------------------------
-function button_increase_volume!(me, box)
-
-	x,y = me.pos
-
-	println(box.cylinder_pos)
-
-	if box.cylinder_pos > 499.5 
-    	println("zylinder ist in Ursprunngsposition")
-	
-	elseif x > box.cylinder_pos 
-			me.vel = (-me.vel[1], me.vel[2])	
-			me.speed = me.speed/2 # Anahme: die Hälfte der Energie wird abgegeben 
-	end 
-	
-end
-
-function button_reduce_volume!(me, box)
-    x, y = me.pos
-
-    # Überprüfen, ob y > 500 und falls ja, setzen Sie y auf 500 und invertieren Sie die y-Geschwindigkeit
-	if box.cylinder_pos < 250 
-    	#println("zylinder ist voll ausgefahren")
-		box.reduce_volume_merker = box.cylinder_pos # neue Grenze
-	else
-		
-		#println(box.cylinder_position)
-
-     if x > box.cylinder_pos
-        if box.properties[:step] - me.last_bounce < 3 # wenn der letzte Treffer noch nicht lange her war 
-            me.speed = me.speed +1
-			me.vel = (me.vel[1] - 0.5 , me.vel[2]) # x-Komponente wird durch Aufprall mit Wand verstärkt 
-			me.vel = me.vel ./ norm(me.vel) 
-			println("nächste Erhöhung ")
-		 	println(me.speed)
-			println(me.id)
-
-        end
-        if box.properties[:step] - me.last_bounce > 3 # wenn der letzte Treffer schon länger her war 
-		 me.vel = (-me.vel[1], me.vel[2]) # change direction
-		 me.vel = (me.vel[1] - 0.5 , me.vel[2]) # x-richtung erhöhen 
-		 me.vel = me.vel ./ norm(me.vel) # Einheitsvektor erstellen 
-         me.speed = me.speed + 1
-		 println("Erhöhung ")
-		 println(me.speed)
-         me.last_bounce = box.properties[:step]
-        end
-     end
-=======
-        me.last_bounce = model.step
->>>>>>> 16a3eb07
-    end
-
+
+	# Überprüfen, ob y > 500 und falls ja, setzen Sie y auf 500 und invertieren Sie die y-Geschwindigkeit
+    # if y > 500
+    #     me.pos = (x, 498)
+    #     me.vel = (me.vel[1], -me.vel[2])
+    # end
 end
 
 
@@ -385,17 +234,7 @@
 
 	model.step += 1.0
 
-<<<<<<< HEAD
-
-	if model.cylinder_command == 1 && model.cylinder_pos > 250 # Zylinder soll ausgefahren werden
-		model.cylinder_pos = model.cylinder_pos - 0.3
-		#println("volumen wird veringert")
-	elseif model.cylinder_command == 2 && model.cylinder_pos < 500 # Zylinder soll zurück gefahren werden
-		model.cylinder_pos = model.cylinder_pos + 0.3 
-		#println("volume wird erhöht")
-	end
-=======
->>>>>>> 16a3eb07
+
 end
 
 #----------------------------------------------------------------------------------------
@@ -406,58 +245,8 @@
 Run a simulation of the IdealGas model.
 """
 	function demo()
-<<<<<<< HEAD
 		box = idealgas()
-
-		
-		plotkwargs = (;
-    		ac = :skyblue3,
-    		scatterkwargs = (strokewidth = 1.0,),
-			as = 8.0,
-			add_colorbar = false,
-			colormap=:greys,
-			colorrange=(0, 1),
-			heatarray=:objective,
-		)
-=======
-		
-		function set_slider(value, slider, slider_value, unit)
-			slider_value.text[] = string(round(value, digits=2), " ", unit)
-			set_close_to!(slider, round(value, digits=2))
-		end
-
-		function add_or_remove_agents!(model)
-			if model.n_particles_old < model.n_particles
-				scaled_speed = calc_and_scale_speed(model)
-				for _ in model.n_particles_old:model.n_particles
-					vel = Tuple( 2rand(2).-1)
-					vel = vel ./ norm(vel)  # ALWAYS maintain normalised state of vel!
-					add_agent!( model, vel, model.mass_kg, scaled_speed, model.radius, non_id, -Inf)
-				end
-		
-				model.n_particles_old = model.n_particles
-		
-			elseif model.n_particles_old > model.n_particles
-		
-				for _ in model.n_particles:model.n_particles_old
-					agent = random_agent(model)
-					kill_agent!(agent, model)
-				end
-		
-				model.n_particles_old = model.n_particles
-			end
-		end
-
-		function create_custom_slider(slider_space, row_num, labeltext, fontsize, range, unit, startvalue)
-			label = Label(slider_space[row_num, 0], labeltext, fontsize=fontsize)
-			slider = Slider(slider_space[row_num, 1], range=range, startvalue=startvalue)
-			slider_value = Label(slider_space[row_num, 2], string(slider.value[]) * " " * unit)
-			return label, slider, slider_value
-		end
-		
-		model = idealgas()
 		#params = Dict(:temp => 100.0:1.0:1000.0,:total_volume => 0:0.1:30,:placeholder => 0:1:10)
->>>>>>> 16a3eb07
 	
 		entropy(model) = model.entropy_change
 		mdata = [entropy]
@@ -473,19 +262,10 @@
 			model_step!,
 			mdata,
 			mlabels,
-<<<<<<< HEAD
-			figure = (;
-						xlabel = "width in cm", 
-						ylabel ="height in cm", 
-						resolution = (1300, 750)
-					),
-			plotkwargs...
-=======
 			#params,
-			figure = (; resolution = (width*0.75, height*0.75)),
+			figure = (; resolution = (1300, 750)),
 			ac = :skyblue3,
-			as = 30.0
->>>>>>> 16a3eb07
+			as = 8.0
 		)
 
 		# Figure Objekten neues Layout zuweisen durch feste Reihenfolge in figure.content[i]
@@ -499,29 +279,7 @@
 		slider_space = playground[2,2] = GridLayout()
 
 		# Buttons to change volume 
-		vol_change_btns = playground[1,1] = GridLayout()
-
-<<<<<<< HEAD
-		#Custom Buttons
-		increase_vol_btn = Button(vol_change_btns[0,1:2], label = "Increase\nVolumen")# = print("increase"))#increase_vol_const())
-		pause_vol_btn = Button(vol_change_btns[0,3], label = "Pause")
-		decrease_vol_btn = Button(vol_change_btns[0,4:5], label = "Decrease\nVolumen")# = print("decrease"))#decrease_vol_const())
-
-		#TODO: Hier volumen change funktionen aufrufen
-		on(increase_vol_btn.clicks) do _
-			box.cylinder_command = 1
-		end  
-
-		on(pause_vol_btn.clicks) do _
-			box.cylinder_command = 0
-		end 
-
-		on(decrease_vol_btn.clicks) do _
-			box.cylinder_command = 2
-		end
-
-=======
->>>>>>> 16a3eb07
+		vol_change_btns = playground[1,1] = GridLayout() 
 		# Buttons
 		gl_buttons = playground[3,1] = GridLayout()
 		gl_buttons[0,2] = playground.content[3]
@@ -538,17 +296,10 @@
 		gas_dropdown = Menu(gl_dropdowns[0,0], options = keys(model.gases), default = "Helium")
 		mode_dropdown = Menu(gl_dropdowns[0,1], options = keys(model.modes), default = "Temperatur : Druck")
 
-<<<<<<< HEAD
 		pressure_label = Label(gl_labels[2,0], "Druck: " * string(round(box.pressure_bar, digits=2))* " Bar", fontsize=22)
 		mass_label = Label(gl_labels[3,0], "Masse: " * string(box.mass_gas)* " g", fontsize=22)
 		volume_label = Label(gl_labels[1,0], "Volumen: " * string(round(box.total_volume, digits=2))* " m³ ; " * string(round(box.total_volume * 1000, digits=2)) * " L", fontsize=22)
 		e_internal_label = Label(gl_labels[4,0], "Eᵢ: " * string(round(box.e_internal, digits=2)) * " J", fontsize=22)
-=======
-		# Labels
-		#pressure_label = Label(gl_labels[2,0], "Druck: " * string(round(model.pressure_bar, digits=2))* " Bar", fontsize=22)
-		mass_label = Label(gl_labels[0,0], "Masse: " * string(model.mass_gas)* " g", fontsize=22)
-		#volume_label = Label(gl_labels[1,0], "Volumen: " * string(round(model.total_volume, digits=2))* " m³ ; " * string(round(model.total_volume * 1000, digits=2)) * " L", fontsize=22)
-		e_internal_label = Label(gl_labels[1,0], "Eᵢ: " * string(round(model.e_internal, digits=2)) * " J", fontsize=22)
 		
 		#Custom Buttons
 		increase_vol_btn = Button(vol_change_btns[0,1:2], label = "Increase\nVolumen")# = print("increase"))#increase_vol_const())
@@ -564,13 +315,11 @@
 		on(pause_vol_btn.clicks) do _
 			println("pause volume change")
 		end 
->>>>>>> 16a3eb07
-
-
-		# multipliers and quotients to set min, max and step of sliders based on current values
-		slider_multiplier_min = 0.5
-		slider_multiplier_max = 1.5
-		slider_step_quotient = 100.0
+
+		on(decrease_vol_btn.clicks) do _
+			println("decrease_vol_btn")
+		end
+
 
 		temp_slider_label, temp_slider, temp_slider_value = create_custom_slider(slider_space, 0, "Temperatur: ", 16, model.temp*slider_multiplier_min:model.temp/slider_step_quotient:model.temp*slider_multiplier_max, "K", model.temp)
 		pressure_slider_bar_label, pressure_slider_bar, pressure_slider_bar_value = create_custom_slider(slider_space, 1, "Druck[Bar]: ", 16, model.pressure_bar*slider_multiplier_min:model.pressure_bar/slider_step_quotient:model.pressure_bar*slider_multiplier_max, "Bar", model.pressure_bar)
@@ -611,9 +360,8 @@
 				temp_slider_value.text[] = string(round(temp[], digits=2)) * " K"
 			end
 			
-<<<<<<< HEAD
 			if box.mode == "temp-druck"
-				pressure = TD_Physics.calc_pressure(box)
+				pressure = calc_pressure(box)
 				pressure_slider_pa_value.text[] = string(round(pressure, digits=0)) * " Pa"
 				box.pressure_pa = pressure
 				set_close_to!(pressure_slider_pa, pressure)
@@ -624,27 +372,6 @@
 				volume = box.n_mol * 8.314 * box.temp/ box.pressure_pa
 				volume_slider_value.text[] = string(round(volume, digits=2)) * " m³"
 				set_close_to!(volume_slider, volume)
-=======
-			# If the mode is "temp-druck" the pressure is calculated
-			if model.mode == "temp-druck"
-				model.pressure_pa = calc_pressure(model)
-				model.pressure_bar = model.pressure_pa / 1e5
-				set_slider(model.pressure_pa, pressure_slider_pa, pressure_slider_pa_value, "Pa")
-				set_slider(model.pressure_bar, pressure_slider_bar, pressure_slider_bar_value, "Bar")
-
-				# set the range of the sliders
-				pressure_slider_pa.range = model.pressure_pa * slider_multiplier_min:model.pressure_pa/slider_step_quotient:model.pressure_pa * slider_multiplier_max
-				pressure_slider_bar.range = model.pressure_bar * slider_multiplier_min:model.pressure_bar / slider_step_quotient:model.pressure_bar * slider_multiplier_max
-
-			# If the mode is "temp-vol" the volume is calculated
-			elseif model.mode == "temp-vol"
-				model.total_volume = calc_volume(model)
-				set_slider(model.total_volume, volume_slider, volume_slider_value, "m³")
-				model.volume = calc_total_vol_dimension(model.total_volume)
-
-				# set the range of the sliders
-				volume_slider.range = model.total_volume * slider_multiplier_min:model.total_volume/slider_step_quotient:model.total_volume * slider_multiplier_max
->>>>>>> 16a3eb07
 			end
 		end
 
@@ -743,8 +470,6 @@
 				end
 			end
 		end
-<<<<<<< HEAD
-=======
 
 		# on change of n_mol slider
 		on(n_mol_slider.value) do n_mol
@@ -776,13 +501,7 @@
 				end
 			end
 		end
-
-
 		playground
 	end
->>>>>>> 16a3eb07
-
-		playground
-	end
 
 end	# of module IdealGas