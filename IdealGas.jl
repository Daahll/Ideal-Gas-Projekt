#========================================================================================#
"""
	IdealGas
änderung
Extending SimpleParticles to conserve kinetic energy and momentum.

Author: Francisco Hella, Felix Rollbühler, Melanie *, Jan Wiechmann, 22/06/23
"""
module IdealGas

include("AgentTools.jl")
include("TD_Physics.jl")
using Agents, LinearAlgebra, GLMakie, InteractiveDynamics, .AgentTools

#-----------------------------------------------------------------------------------------
# Module types:
#-----------------------------------------------------------------------------------------
"""
	Particle

The populating agents in the IdealGas model.
"""
@agent Particle ContinuousAgent{2} begin
	mass::Float64					# Particle's mass
	speed::Float64					# Particle's speed
	radius::Float64					# Particle's radius
	prev_partner::Int				# Previous collision partner id
	last_bounce::Float64			
end

"Standard value that is definitely NOT a valid agent ID"
const non_id = -1
const R = 8.314 # Gaskonstante in J/(mol·K)

#-----------------------------------------------------------------------------------------
# Module methods:
#-----------------------------------------------------------------------------------------
"""
	idealgas( kwargs)

Create and initialise the IdealGas model.
"""
function idealgas(;
	width = 500,
	gases = Dict("Helium" => 4.0, "Hydrogen" => 1.0, "Oxygen" => 32.0),					# Gas types
	modes = Dict("Temperatur:Druck" => "temp-druck",
				"Temperatur:Volumen" => "temp-vol",
				 "Druck:Temperatur" => "druck-temp",
				 "Druck:Volumen" => "druck-vol",
				 "Volumen:Temperatur" => "vol-temp",
				 "Volumen:Druck" => "vol-druck"),										# Modes of operation
	mode = "temp-druck",																# actual Mode of operation
	total_volume = 2,																	# Initial volume of the container
	volume = calc_total_vol_dimension(total_volume), 									# Dimensions of the container
	topBorder = total_volume/5.0,
	temp = 293.15,																		# Initial temperature of the gas in Kelvin
<<<<<<< HEAD
	temp_old = 293.15,
=======
	temp_old = 293.15,###
>>>>>>> 81aa92db
	pressure_bar = 1.0,																	# Initial pressure of the gas in bar
	pressure_pa =  pressure_bar*1e5,													# Initial pressure of the gas in Pascal
	n_mol = pressure_pa * volume[1] * volume[2] * volume[3] / (8.314*temp),				# Number of mol
	init_n_mol = copy(n_mol), 															# Initial number of mol
	real_n_particles = n_mol * 6.022e23/4,												# Real number of Particles in box: Reduction for simplicity
    n_particles = real_n_particles/1e23,												# Number of Particles in simulation box
	molare_masse = 4.0,																	# Helium Gas mass in atomic mass units
	mass_u = 4.0,
	mass_kg = molare_masse * 1.66053906660e-27,											# Convert atomic/molecular mass to kg
	mass_gas = round(n_mol * molare_masse, digits=3),									# Mass of gas
	radius = 4.0,																		# Radius of Particles in the box
	# U = 3/2 * N(Anzahl Part) * k(Boltzmann) * T = 3/2 * n(mol) * R * T
	e_internal = 3/2 * n_mol * 8.314 * temp,											# Inner energy of the gas
	entropy_change = 0.0,																# Change in entropy of the gas
<<<<<<< HEAD
	extent = (width,width),																	# Extent of Particles space
=======
	extent = (500,500),																	# Extent of Particles space
>>>>>>> 81aa92db
)
    space = ContinuousSpace(extent; spacing = radius/2.0)

	properties = Dict(
<<<<<<< HEAD
		:n_particles		=> n_particles,
		:temp				=> temp,
		:temp_old			=> temp_old,
		:total_volume		=> total_volume,
		:e_internal			=> e_internal,
		:entropy_change 	=> entropy_change,
		:pressure_pa		=> pressure_pa,
		:pressure_bar		=> pressure_bar,
=======
		:n_particles	=> n_particles,
		:temp		=> temp,
		:temp_old		=> temp_old,
		:total_volume	=> total_volume,
		:e_internal	=> e_internal,
		:entropy_change 	=> entropy_change,
		:pressure_pa	=> pressure_pa,
		:pressure_bar	=> pressure_bar,
>>>>>>> 81aa92db
		:real_n_particles	=> real_n_particles,
		:n_mol				=> n_mol,
		:volume				=> volume,
		:init_n_mol			=> init_n_mol,
		:gases				=> gases,
		:molare_masse		=> molare_masse,
<<<<<<< HEAD
		:mass_kg			=> mass_kg,
		:mass_gas			=> mass_gas,
		:topBorder 			=> topBorder,
		:step 				=> 0,
		:modes				=> modes,
		:mode				=> mode,
		:objective 			=> create_heatmap(width),
=======
		:mass_kg		=> mass_kg,
		:mass_gas	=> mass_gas,
		:topBorder => topBorder,
		:step => 0,
		:cylinder_command => 0, 
		:cylinder_pos => 500,
		:reduce_volume_merker => 500,
		:modes				=> modes,
		:mode				=> mode,
>>>>>>> 81aa92db
	)


    box = ABM( Particle, space; properties, scheduler = Schedulers.Randomly())

	molare_masse_kg = box.molare_masse / 1000	# Convert g/mol to kg/mol
	max_speed = 4400.0  # Maximum speed in m/s
	for _ in 1:n_particles
		vel = Tuple( 2rand(2).-1)
		vel = vel ./ norm(vel)  # ALWAYS maintain normalised state of vel!
		# uᵣₘₛ = sqrt(3*R*T / M) M in kg/mol
		speed = sqrt((3 * R * box.temp) / molare_masse_kg)  # Initial speed based on temperature
		speed = TD_Physics.scale_speed(speed, max_speed)  		# Scale speed to avoid excessive velocities
		#speed = scale_speed(speed, max_speed)  		# Scale speed to avoid excessive velocities
        add_agent!( box, vel, mass_kg, speed, radius, non_id, -Inf)
	end
    return box
end
<<<<<<< HEAD

#TODO: Function löschen & Überschüssige Codeschnippsel löschen
=======
>>>>>>> 81aa92db
#TODO: Zur Volumenveränderung zwei Buttons, erhöhen und erniedrigen
#TODO: Volumenveränderung beschleunigt die Teilchen die gegen die Seite von der Arbeitverrichtet wird
#-----------------------------------------------------------------------------------------
"""
calc_total_vol_dimension( me, box)

Calculates volume/dimension of a 3D-Space with [x, y=5, z=1], based on a given value of total volume.
"""
function calc_total_vol_dimension(volume, x_axis_vol=5.0)
	y_axis_vol = volume/x_axis_vol
 	return [y_axis_vol, x_axis_vol, 1.0] 
end

#-----------------------------------------------------------------------------------------
"""
	create_heatmap(width)

		Creates the underlying heatmap as a representation of the gas-tank.
"""
	function create_heatmap(width::Int)
		outer_rim = 1
		heatarray = zeros(width, width)  # Initialize the heatarray with zeros
	
		map((i) -> begin
			x = i[1]
			y = i[2]
			if (x >= 1 && x <= outer_rim) || (y >= 1 && y <= outer_rim) || (x <= width && x >= width - outer_rim) || (y <= width && y >= width - outer_rim)
				heatarray[x, y] = 1.0
			end
		end, CartesianIndices(heatarray))
	
		return heatarray
	end
#-----------------------------------------------------------------------------------------
"""
	agent_step!( me, box)

This is the heart of the IdealGas model: It calculates how Particles collide with each other,
while conserving momentum and kinetic energy.
"""
function agent_step!(me::Particle, box::ABM)
	her = random_nearby_agent( me, box, 2*me.radius)	# Grab nearby particle
	if her === nothing
		# No new partners - forget previous collision partner:
		me.prev_partner = non_id
	elseif her.id < me.id && her.id != me.prev_partner
		# New collision partner has not already been handled and is not my previous partner:
		me.prev_partner = her.id							# Update previous partners to avoid
		her.prev_partner = me.id							# repetitive juddering collisions.
		cntct = (x->[cos(x),sin(x)])(2rand()pi)				# Unit vector to contact point with partner
		Rctct = [cntct[1] cntct[2]; -cntct[2] cntct[1]]		# Rotation into contact directn coords
		Rback = [cntct[1] -cntct[2]; cntct[2] cntct[1]]		# Inverse rotation back to world coords

		# Rotate velocities into coordinates directed ALONG and PERPendicular to contact direction:
		myAlongVel, myPerpVel = me.speed * Rctct * collect(me.vel)					# My velocity
		herAlongVel, herPerpVel = her.speed * Rctct * collect(her.vel)				# Her velocity
		cmAlongVel = (me.mass*myAlongVel + her.mass*herAlongVel)/(me.mass+her.mass)	# C of M velocity

		# Calculate collision effects along contact direction (perp direction is unaffected):
		myAlongVel = 2cmAlongVel - myAlongVel
		herAlongVel = 2cmAlongVel - herAlongVel

		# Rotate collision effects on both me and her back into world coordinates:
		me.speed = hypot(myAlongVel,myPerpVel)
		if me.speed != 0.0
			me.vel = Tuple(Rback*[myAlongVel,myPerpVel])
			me.vel = me.vel ./ norm(me.vel)
		end
		her.speed = hypot(herAlongVel,herPerpVel)
		if her.speed != 0.0
			her.vel = Tuple(Rback*[herAlongVel,herPerpVel])
			her.vel = her.vel ./ norm(her.vel)
		end
	end

	check_particle_near_border!(me, box)  # Aufruf der neuen Funktion

	# Zylinder Steuerug 

	if box.cylinder_command == 1
		button_reduce_volume!(me, box)
		#println("zylinder fährt ein")
	elseif box.cylinder_command == 0
		box.reduce_volume_merker = box.cylinder_pos
	elseif box.cylinder_command == 2
		button_increase_volume!(me,box)
		box.reduce_volume_merker = box.space.extent[1] # solange Funtkion aktiv wird die Grenze bei check_particle_near_border aufgehoben 
	end 
	
	#println("vor move agent: ")
	#println(me.speed)
	move_agent!(me, box, me.speed)
	#println("nach move agent: ")
	#println(me.speed)
end
#----------------------------------------------------------------------------------------

function check_particle_near_border!(me, box)
    x, y = me.pos

<<<<<<< HEAD
    if x < 1.8 && box.step - me.last_bounce > 3
        me.vel = (-me.vel[1], me.vel[2])
        me.last_bounce = box.step
    elseif x > box.space.extent[1] - 1.8 && box.step - me.last_bounce > 3
        me.vel = (-me.vel[1], me.vel[2])
        me.last_bounce = box.step
    end
    if y < 1.8 && box.step - me.last_bounce > 3
=======
    if x < 1.8 + me.radius/2 && box.step - me.last_bounce > 3
        me.vel = (-me.vel[1], me.vel[2])
        me.last_bounce = box.step
    elseif x > box.reduce_volume_merker - 1.8 && box.step - me.last_bounce > 3
        me.vel = (-me.vel[1], me.vel[2])
        me.last_bounce = box.step
    end
    if y < 1.8 + me.radius/2 && box.step - me.last_bounce > 3
>>>>>>> 81aa92db
        me.vel = (me.vel[1], -me.vel[2])
        me.last_bounce = box.step			
    elseif y > box.space.extent[2] - 1.8 && box.step - me.last_bounce > 3 
        me.vel = (me.vel[1], -me.vel[2])
        me.last_bounce = box.step
<<<<<<< HEAD
=======
    end
end
#-----------------------------------------------------------------------------------------
function button_reduce_volume!(me, box)
    x, y = me.pos

    # Überprüfen, ob y > 500 und falls ja, setzen Sie y auf 500 und invertieren Sie die y-Geschwindigkeit
	if box.cylinder_pos < 250 
    	#println("zylinder ist voll ausgefahren")
		box.reduce_volume_merker = box.cylinder_pos # neue Grenze
	else
		
		#println(box.cylinder_position)

     if x > box.cylinder_pos
        if box.properties[:step] - me.last_bounce < 3 # wenn der letzte Treffer noch nicht lange her war 
            me.speed = me.speed +1
			me.vel = (me.vel[1] - 0.5 , me.vel[2]) # x-Komponente wird durch Aufprall mit Wand verstärkt 
			me.vel = me.vel ./ norm(me.vel) 
			println("nächste Erhöhung ")
		 	println(me.speed)
			println(me.id)

        end
        if box.properties[:step] - me.last_bounce > 3 # wenn der letzte Treffer schon länger her war 
		 me.vel = (-me.vel[1], me.vel[2]) # change direction
		 me.vel = (me.vel[1] - 0.5 , me.vel[2]) # x-richtung erhöhen 
		 me.vel = me.vel ./ norm(me.vel) # Einheitsvektor erstellen 
         me.speed = me.speed + 1
		 println("Erhöhung ")
		 println(me.speed)
         me.last_bounce = box.properties[:step]
        end
     end
>>>>>>> 81aa92db
    end

end

#-----------------------------------------------------------------------------------------
function button_increase_volume!(me, box)

	x,y = me.pos

	println(box.cylinder_pos)

	if box.cylinder_pos > 499.5 
    	println("zylinder ist in Ursprunngsposition")
	
	elseif x > box.cylinder_pos 
			me.vel = (-me.vel[1], me.vel[2])	
			me.speed = me.speed/2 # Anahme: die Hälfte der Energie wird abgegeben 
	end 
	
end


#-----------------------------------------------------------------------------------------
"""
	model_step!( model)

	calculate the quantities, based on the chosen mode (Specifies which variables are constant)
"""
function model_step!(model::ABM)

	
	if model.mode == "temp-druck" || model.mode == "vol-druck"
		model.volume = calc_total_vol_dimension(model.total_volume)
		pressure_pa = model.n_mol * 8.314 * model.temp / (model.volume[1] * model.volume[2] * model.volume[3])
		model.pressure_pa = round(pressure_pa, digits=3)
		model.pressure_bar = round(model.pressure_pa / 1e5, digits=2)
	elseif model.mode == "temp-vol" || model.mode == "druck-vol"
		model.total_volume = model.n_mol * 8.314 * model.temp/ model.pressure_pa
		model.volume = calc_total_vol_dimension(model.total_volume)
		model.topBorder = model.total_volume/5.0
	elseif model.mode == "druck-temp" || model.mode == "vol-temp"
		model.volume = calc_total_vol_dimension(model.total_volume)
		temp = calc_temperature(model)
		model.temp = round(temp, digits=2)
	end

	model.entropy_change = calc_entropy_change(model)
	
	model.e_internal = calc_internal_energy(model)

	molare_masse_kg = model.molare_masse / 1000	# Convert g/mol to kg/mol
	max_speed = 4400.0  # Maximum speed in m/s
	u_rms = sqrt((3 * R * model.temp) / molare_masse_kg)  # Root mean squared speed based on temperature
	for particle in allagents(model)
		particle.speed = TD_Physics.scale_speed(u_rms, max_speed)  
	end

	model.step += 1.0
<<<<<<< HEAD
=======

	if model.cylinder_command == 1 && model.cylinder_pos > 250 # Zylinder soll ausgefahren werden
		model.cylinder_pos = model.cylinder_pos - 0.3
		#println("volumen wird veringert")
	elseif model.cylinder_command == 2 && model.cylinder_pos < 500 # Zylinder soll zurück gefahren werden
		model.cylinder_pos = model.cylinder_pos + 0.3 
		#println("volume wird erhöht")
	end
>>>>>>> 81aa92db
end

#----------------------------------------------------------------------------------------

"""
	demo()

Run a simulation of the IdealGas model.
"""
<<<<<<< HEAD
	function demo()
		box = idealgas()

		plotkwargs = (;
    		ac = :skyblue3,
    		scatterkwargs = (strokewidth = 1.0,),
			as = 8.0,
			add_colorbar = false,
			colormap=:greys,
			colorrange=(0, 1),
			heatarray=:objective,
		)
=======



	function demo()
		box = idealgas()
		#params = Dict(:temp => 100.0:1.0:1000.0,:total_volume => 0:0.1:30,:placeholder => 0:1:10)
>>>>>>> 81aa92db
	
		entropy(box) = box.entropy_change
		mdata = [entropy]
		mlabels = ["ΔS in [J/K] (Entropieänderung)"]
	
		playground,abmobs = abmplayground( box, idealgas;
			agent_step!,
			model_step!,
			mdata,
			mlabels,
<<<<<<< HEAD
			figure = (;
						xlabel = "width in cm", 
						ylabel ="height in cm", 
						resolution = (1300, 750)
					),
			plotkwargs...
=======
			#params,
			figure = (; resolution = (1300, 750)),
			ac = :skyblue3,
			as = 8.0
>>>>>>> 81aa92db
		)

		# Figure Objekten neues Layout zuweisen durch feste Reihenfolge in figure.content[i]
		model_plot = playground.content[1]	# Box 	
		playground[0:2,0] = model_plot
		entropy_plot = playground.content[7]
		playground[0:1,2][1,0:1] = entropy_plot
		# Sliders
		playground[2,1] = playground.content[2]
		#playground[2,2] = playground.content[7]
		slider_space = playground[2,2] = GridLayout()
<<<<<<< HEAD
		# Buttons to change volume 
		vol_change_btns = playground[1,1] = GridLayout() 
=======
		
		# Buttons to change volume 
		vol_change_btns = playground[1,1] = GridLayout()
		
>>>>>>> 81aa92db
		# Buttons
		gl_buttons = playground[3,1] = GridLayout()
		gl_buttons[0,2] = playground.content[3]
		gl_buttons[0,3] = playground.content[4]
		gl_buttons[0,4] = playground.content[5]
		gl_buttons[0,5] = playground.content[6]

		gl_sliders = playground[4,:] = GridLayout()
		gl_dropdowns = playground[3,0] = GridLayout()
		gl_labels = playground[0,1] = GridLayout()

		gas_dropdown = Menu(gl_dropdowns[0,0], options = keys(box.gases), default = "Helium")
		mode_dropdown = Menu(gl_dropdowns[0,1], options = keys(box.modes), default = "Temperatur:Druck")

		pressure_label = Label(gl_labels[2,0], "Druck: " * string(round(box.pressure_bar, digits=2))* " Bar", fontsize=22)
		mass_label = Label(gl_labels[3,0], "Masse: " * string(box.mass_gas)* " g", fontsize=22)
		volume_label = Label(gl_labels[1,0], "Volumen: " * string(round(box.total_volume, digits=2))* " m³ ; " * string(round(box.total_volume * 1000, digits=2)) * " L", fontsize=22)
		e_internal_label = Label(gl_labels[4,0], "Eᵢ: " * string(round(box.e_internal, digits=2)) * " J", fontsize=22)
<<<<<<< HEAD
		
		#Volume Buttons
		increase_vol_btn = Button(vol_change_btns[0,1:2], label = "Increase\nVolumen")# = print("increase"))#increase_vol_const())
		pause_vol_btn = Button(vol_change_btns[0,3], label = "Pause")
		decrease_vol_btn = Button(vol_change_btns[0,4:5], label = "Decrease\nVolumen")# = print("decrease"))#decrease_vol_const())

	
		#TODO: Hier volumen change funktionen aufrufen
		on(increase_vol_btn.clicks) do _
			println("increase_vol_btn")
		end  

		on(pause_vol_btn.clicks) do _
			println("pause volume change")
		end 

		on(decrease_vol_btn.clicks) do _
			println("decrease_vol_btn")
		end

		# Custom Slider
		# Allows to set the value of the slider
		# Allows to prevent value change when the slider is moved
		temp_slider_label = Label(slider_space[0,0], "Temperatur: ", fontsize=16)
		temp_slider = Slider(slider_space[0,1], range = 0.0:0.01:1000.0, startvalue=293.15)
		temp_slider_value = Label(slider_space[0,2], string(temp_slider.value[]) * " K")


=======

		#Custom Buttons
		increase_vol_btn = Button(vol_change_btns[0,1:2], label = "Increase\nVolumen")# = print("increase"))#increase_vol_const())
		pause_vol_btn = Button(vol_change_btns[0,3], label = "Pause")
		decrease_vol_btn = Button(vol_change_btns[0,4:5], label = "Decrease\nVolumen")# = print("decrease"))#decrease_vol_const())

	
		#TODO: Hier volumen change funktionen aufrufen
		on(increase_vol_btn.clicks) do _
			box.cylinder_command = 1
		end  

		on(pause_vol_btn.clicks) do _
			box.cylinder_command = 0
		end 

		on(decrease_vol_btn.clicks) do _
			box.cylinder_command = 2
		end


		# Custom Slider
		# Allows to set the value of the slider
		# Allows to prevent value change when the slider is moved
		temp_slider_label = Label(slider_space[0,0], "Temperatur: ", fontsize=16)
		temp_slider = Slider(slider_space[0,1], range = 0.0:0.01:1000.0, startvalue=293.15)
		temp_slider_value = Label(slider_space[0,2], string(temp_slider.value[]) * " K")


>>>>>>> 81aa92db
		pressure_slider_bar_label = Label(slider_space[1,0], "Druck: ", fontsize=16)
		pressure_slider_bar = Slider(slider_space[1,1], range = 0.1:0.1:10.0, startvalue=1.0)
		pressure_slider_bar_value = Label(slider_space[1,2], string(pressure_slider_bar.value[]) * " Bar")

		pressure_slider_pa_label = Label(slider_space[2,0], "Druck: ", fontsize=16)
		pressure_slider_pa = Slider(slider_space[2,1], range = 1.0:1.0:1000000.0, startvalue=100000.0)
		pressure_slider_pa_value = Label(slider_space[2,2], string(pressure_slider_pa.value[]) * " Pa")

		volume_slider_label = Label(slider_space[3,0], "Volumen: ", fontsize=16)
		volume_slider = Slider(slider_space[3,1], range = 0.1:0.1:30.0, startvalue=2.0)
		volume_slider_value = Label(slider_space[3,2], string(volume_slider.value[]) * " m³")


		on(abmobs.model) do _
			e_internal_label.text[] = string("Eᵢ: ", string(round(box.e_internal)), " J")
			pressure_label.text[] = string("Druck: ", string(round(box.pressure_bar, digits=2)), " Bar")
			if box.mass_gas > 999.9
				mass_label.text[] = string("Masse: ", string(round(box.mass_gas/1000, digits=3), " kg"))
			else
				mass_label.text[] = string("Masse: ", string(box.mass_gas), " g")
			end
			volume_label.text[] = string("Volumen: " * string(round(box.total_volume, digits=2))* " m³ ; " * string(round(box.total_volume * 1000, digits=2)) * " L")

		end

		on(gas_dropdown.selection) do selected_gas
			new_molare_masse = box.gases[selected_gas]
			box.molare_masse = new_molare_masse
			box.mass_kg = new_molare_masse * 1.66054e-27
			box.mass_gas = round(box.n_mol * box.molare_masse, digits=3)
			
		end

		on(mode_dropdown.selection) do selected_mode
			box.mode = box.modes[selected_mode]
		end

		on(temp_slider.value) do temp
			if box.mode == "temp-druck" || box.mode == "temp-vol"
				temp_slider_value.text[] = string(temp[]) * " K"
				box.temp = temp[]
			end
			
			if box.mode == "temp-druck"
				pressure = calc_pressure(box)
				pressure_slider_pa_value.text[] = string(round(pressure, digits=0)) * " Pa"
				box.pressure_pa = pressure
				set_close_to!(pressure_slider_pa, pressure)
				pressure_slider_bar_value.text[] = string(round(pressure / 1e5, digits=2)) * " Bar"
				box.pressure_bar = pressure / 1e5
				set_close_to!(pressure_slider_bar, pressure / 1e5)
			elseif box.mode == "temp-vol"
				volume = box.n_mol * 8.314 * box.temp/ box.pressure_pa
				volume_slider_value.text[] = string(round(volume, digits=2)) * " m³"
				set_close_to!(volume_slider, volume)
			end
		end

		on(pressure_slider_bar.value) do pressure
			if box.mode == "druck-vol" || box.mode == "druck-temp"
				pressure_slider_bar_value.text[] = string(round(pressure[], digits=2)) * " Bar"
				box.pressure_bar = pressure[]

				pressure_slider_pa_value.text[] = string(round(pressure[] * 1e5, digits=0)) * " Pa"
				box.pressure_pa = pressure[] * 1e5
				
				if box.mode == "druck-vol"
					volume = box.n_mol * 8.314 * box.temp/ box.pressure_pa
					volume_slider_value.text[] = string(round(volume, digits=2)) * " m³"
					set_close_to!(volume_slider, volume)
				elseif box.mode == "druck-temp"
					temp = calc_temperature(box)
					temp_slider_value.text[] = string(round(temp, digits=2)) * " K"
					set_close_to!(temp_slider, temp)
				end

			end
		end

		on(pressure_slider_pa.value) do pressure
			if box.mode == "druck-vol" || box.mode == "druck-temp"
				pressure_slider_pa_value.text[] = string(round(pressure[], digits=0)) * " Pa"
				box.pressure_pa = pressure[]

				pressure_slider_bar_value.text[] = string(round(pressure[] / 1e5, digits=2)) * " Bar"
				box.pressure_bar = pressure[] / 1e5

				if box.mode == "druck-vol"
					volume = box.n_mol * 8.314 * box.temp/ box.pressure_pa
					volume_slider_value.text[] = string(round(volume, digits=2)) * " m³"
					set_close_to!(volume_slider, volume)
				elseif box.mode == "druck-temp"
					temp = calc_temperature(box)
					temp_slider_value.text[] = string(round(temp, digits=2)) * " K"
					set_close_to!(temp_slider, temp)
				end

			end
		end

		on(volume_slider.value) do volume
			if box.mode == "vol-druck" || box.mode == "vol-temp"
				volume_slider_value.text[] = string(round(volume[], digits=2)) * " m³"
				box.total_volume = volume[]

				if box.mode == "vol-druck"
					pressure = calc_pressure(box)
					pressure_slider_pa_value.text[] = string(round(pressure, digits=0)) * " Pa"
					box.pressure_pa = pressure[]
					set_close_to!(pressure_slider_bar, pressure[] / 1e5)
					pressure_slider_bar_value.text[] = string(round(pressure / 1e5, digits=2)) * " Bar"
					box.pressure_bar = pressure / 1e5
					set_close_to!(pressure_slider_pa, pressure)
				elseif box.mode == "vol-temp"
					temp = calc_temperature(box)
					temp_slider_value.text[] = string(round(temp, digits=2)) * " K"
					set_close_to!(temp_slider, temp)
				end
			end
		end
<<<<<<< HEAD
=======

>>>>>>> 81aa92db
		playground
	end

	function increase_vol_const(i::Int = 1)
		print("increase volume constant")# * i)
	end

	function decrease_vol_const(i::Int = 1)
		print("decrease_vol_const") #* i)
	end 
end	# of module IdealGas<|MERGE_RESOLUTION|>--- conflicted
+++ resolved
@@ -30,7 +30,6 @@
 
 "Standard value that is definitely NOT a valid agent ID"
 const non_id = -1
-const R = 8.314 # Gaskonstante in J/(mol·K)
 
 #-----------------------------------------------------------------------------------------
 # Module methods:
@@ -43,26 +42,16 @@
 function idealgas(;
 	width = 500,
 	gases = Dict("Helium" => 4.0, "Hydrogen" => 1.0, "Oxygen" => 32.0),					# Gas types
-	modes = Dict("Temperatur:Druck" => "temp-druck",
-				"Temperatur:Volumen" => "temp-vol",
-				 "Druck:Temperatur" => "druck-temp",
-				 "Druck:Volumen" => "druck-vol",
-				 "Volumen:Temperatur" => "vol-temp",
-				 "Volumen:Druck" => "vol-druck"),										# Modes of operation
-	mode = "temp-druck",																# actual Mode of operation
-	total_volume = 2,																	# Initial volume of the container
+	total_volume = 5.0,																	# Initial volume of the container
 	volume = calc_total_vol_dimension(total_volume), 									# Dimensions of the container
 	topBorder = total_volume/5.0,
 	temp = 293.15,																		# Initial temperature of the gas in Kelvin
-<<<<<<< HEAD
 	temp_old = 293.15,
-=======
-	temp_old = 293.15,###
->>>>>>> 81aa92db
 	pressure_bar = 1.0,																	# Initial pressure of the gas in bar
 	pressure_pa =  pressure_bar*1e5,													# Initial pressure of the gas in Pascal
 	n_mol = pressure_pa * volume[1] * volume[2] * volume[3] / (8.314*temp),				# Number of mol
 	init_n_mol = copy(n_mol), 															# Initial number of mol
+	real_n_particles = n_mol * 6.022e23/4,												# Real number of Particles in box: Reduction for simplicity
 	real_n_particles = n_mol * 6.022e23/4,												# Real number of Particles in box: Reduction for simplicity
     n_particles = real_n_particles/1e23,												# Number of Particles in simulation box
 	molare_masse = 4.0,																	# Helium Gas mass in atomic mass units
@@ -73,16 +62,11 @@
 	# U = 3/2 * N(Anzahl Part) * k(Boltzmann) * T = 3/2 * n(mol) * R * T
 	e_internal = 3/2 * n_mol * 8.314 * temp,											# Inner energy of the gas
 	entropy_change = 0.0,																# Change in entropy of the gas
-<<<<<<< HEAD
 	extent = (width,width),																	# Extent of Particles space
-=======
-	extent = (500,500),																	# Extent of Particles space
->>>>>>> 81aa92db
 )
     space = ContinuousSpace(extent; spacing = radius/2.0)
 
 	properties = Dict(
-<<<<<<< HEAD
 		:n_particles		=> n_particles,
 		:temp				=> temp,
 		:temp_old			=> temp_old,
@@ -91,66 +75,42 @@
 		:entropy_change 	=> entropy_change,
 		:pressure_pa		=> pressure_pa,
 		:pressure_bar		=> pressure_bar,
-=======
-		:n_particles	=> n_particles,
-		:temp		=> temp,
-		:temp_old		=> temp_old,
-		:total_volume	=> total_volume,
-		:e_internal	=> e_internal,
-		:entropy_change 	=> entropy_change,
-		:pressure_pa	=> pressure_pa,
-		:pressure_bar	=> pressure_bar,
->>>>>>> 81aa92db
 		:real_n_particles	=> real_n_particles,
-		:n_mol				=> n_mol,
-		:volume				=> volume,
-		:init_n_mol			=> init_n_mol,
-		:gases				=> gases,
+		:n_mol		=> n_mol,
+		:volume	=> volume,
+		:temp_old	=> temp_old,
+		:pressure_bar_old	=> pressure_bar_old,
+		:init_n_mol	=> init_n_mol,
+		:gases		=> gases,
 		:molare_masse		=> molare_masse,
-<<<<<<< HEAD
-		:mass_kg			=> mass_kg,
-		:mass_gas			=> mass_gas,
-		:topBorder 			=> topBorder,
-		:step 				=> 0,
-		:modes				=> modes,
-		:mode				=> mode,
-		:objective 			=> create_heatmap(width),
-=======
 		:mass_kg		=> mass_kg,
 		:mass_gas	=> mass_gas,
-		:topBorder => topBorder,
 		:step => 0,
 		:cylinder_command => 0, 
 		:cylinder_pos => 500,
 		:reduce_volume_merker => 500,
 		:modes				=> modes,
 		:mode				=> mode,
->>>>>>> 81aa92db
+		:objective 			=> create_heatmap(width),
 	)
 
 
     box = ABM( Particle, space; properties, scheduler = Schedulers.Randomly())
 
+	molare_masse_kg = box.molare_masse / 1000	# Convert g/mol to kg/mol
+	max_speed = 4400.0  # Maximum speed in m/s
 	molare_masse_kg = box.molare_masse / 1000	# Convert g/mol to kg/mol
 	max_speed = 4400.0  # Maximum speed in m/s
 	for _ in 1:n_particles
 		vel = Tuple( 2rand(2).-1)
 		vel = vel ./ norm(vel)  # ALWAYS maintain normalised state of vel!
-		# uᵣₘₛ = sqrt(3*R*T / M) M in kg/mol
-		speed = sqrt((3 * R * box.temp) / molare_masse_kg)  # Initial speed based on temperature
+		speed = sqrt((3 * k * box.temp) / mass_kg)  # Initial speed based on temperature
 		speed = TD_Physics.scale_speed(speed, max_speed)  		# Scale speed to avoid excessive velocities
 		#speed = scale_speed(speed, max_speed)  		# Scale speed to avoid excessive velocities
         add_agent!( box, vel, mass_kg, speed, radius, non_id, -Inf)
 	end
     return box
 end
-<<<<<<< HEAD
-
-#TODO: Function löschen & Überschüssige Codeschnippsel löschen
-=======
->>>>>>> 81aa92db
-#TODO: Zur Volumenveränderung zwei Buttons, erhöhen und erniedrigen
-#TODO: Volumenveränderung beschleunigt die Teilchen die gegen die Seite von der Arbeitverrichtet wird
 #-----------------------------------------------------------------------------------------
 """
 calc_total_vol_dimension( me, box)
@@ -249,16 +209,6 @@
 function check_particle_near_border!(me, box)
     x, y = me.pos
 
-<<<<<<< HEAD
-    if x < 1.8 && box.step - me.last_bounce > 3
-        me.vel = (-me.vel[1], me.vel[2])
-        me.last_bounce = box.step
-    elseif x > box.space.extent[1] - 1.8 && box.step - me.last_bounce > 3
-        me.vel = (-me.vel[1], me.vel[2])
-        me.last_bounce = box.step
-    end
-    if y < 1.8 && box.step - me.last_bounce > 3
-=======
     if x < 1.8 + me.radius/2 && box.step - me.last_bounce > 3
         me.vel = (-me.vel[1], me.vel[2])
         me.last_bounce = box.step
@@ -267,49 +217,11 @@
         me.last_bounce = box.step
     end
     if y < 1.8 + me.radius/2 && box.step - me.last_bounce > 3
->>>>>>> 81aa92db
         me.vel = (me.vel[1], -me.vel[2])
         me.last_bounce = box.step			
     elseif y > box.space.extent[2] - 1.8 && box.step - me.last_bounce > 3 
         me.vel = (me.vel[1], -me.vel[2])
-        me.last_bounce = box.step
-<<<<<<< HEAD
-=======
-    end
-end
-#-----------------------------------------------------------------------------------------
-function button_reduce_volume!(me, box)
-    x, y = me.pos
-
-    # Überprüfen, ob y > 500 und falls ja, setzen Sie y auf 500 und invertieren Sie die y-Geschwindigkeit
-	if box.cylinder_pos < 250 
-    	#println("zylinder ist voll ausgefahren")
-		box.reduce_volume_merker = box.cylinder_pos # neue Grenze
-	else
-		
-		#println(box.cylinder_position)
-
-     if x > box.cylinder_pos
-        if box.properties[:step] - me.last_bounce < 3 # wenn der letzte Treffer noch nicht lange her war 
-            me.speed = me.speed +1
-			me.vel = (me.vel[1] - 0.5 , me.vel[2]) # x-Komponente wird durch Aufprall mit Wand verstärkt 
-			me.vel = me.vel ./ norm(me.vel) 
-			println("nächste Erhöhung ")
-		 	println(me.speed)
-			println(me.id)
-
-        end
-        if box.properties[:step] - me.last_bounce > 3 # wenn der letzte Treffer schon länger her war 
-		 me.vel = (-me.vel[1], me.vel[2]) # change direction
-		 me.vel = (me.vel[1] - 0.5 , me.vel[2]) # x-richtung erhöhen 
-		 me.vel = me.vel ./ norm(me.vel) # Einheitsvektor erstellen 
-         me.speed = me.speed + 1
-		 println("Erhöhung ")
-		 println(me.speed)
-         me.last_bounce = box.properties[:step]
-        end
-     end
->>>>>>> 81aa92db
+        me.last_bounce = box.properties[:step]
     end
 
 end
@@ -336,6 +248,7 @@
 """
 	model_step!( model)
 
+	calculate the quantities, based on the chosen mode (Specifies which variables are constant)
 	calculate the quantities, based on the chosen mode (Specifies which variables are constant)
 """
 function model_step!(model::ABM)
@@ -368,8 +281,7 @@
 	end
 
 	model.step += 1.0
-<<<<<<< HEAD
-=======
+
 
 	if model.cylinder_command == 1 && model.cylinder_pos > 250 # Zylinder soll ausgefahren werden
 		model.cylinder_pos = model.cylinder_pos - 0.3
@@ -378,7 +290,6 @@
 		model.cylinder_pos = model.cylinder_pos + 0.3 
 		#println("volume wird erhöht")
 	end
->>>>>>> 81aa92db
 end
 
 #----------------------------------------------------------------------------------------
@@ -388,10 +299,10 @@
 
 Run a simulation of the IdealGas model.
 """
-<<<<<<< HEAD
 	function demo()
 		box = idealgas()
 
+		
 		plotkwargs = (;
     		ac = :skyblue3,
     		scatterkwargs = (strokewidth = 1.0,),
@@ -401,14 +312,6 @@
 			colorrange=(0, 1),
 			heatarray=:objective,
 		)
-=======
-
-
-
-	function demo()
-		box = idealgas()
-		#params = Dict(:temp => 100.0:1.0:1000.0,:total_volume => 0:0.1:30,:placeholder => 0:1:10)
->>>>>>> 81aa92db
 	
 		entropy(box) = box.entropy_change
 		mdata = [entropy]
@@ -419,19 +322,12 @@
 			model_step!,
 			mdata,
 			mlabels,
-<<<<<<< HEAD
 			figure = (;
 						xlabel = "width in cm", 
 						ylabel ="height in cm", 
 						resolution = (1300, 750)
 					),
 			plotkwargs...
-=======
-			#params,
-			figure = (; resolution = (1300, 750)),
-			ac = :skyblue3,
-			as = 8.0
->>>>>>> 81aa92db
 		)
 
 		# Figure Objekten neues Layout zuweisen durch feste Reihenfolge in figure.content[i]
@@ -441,17 +337,7 @@
 		playground[0:1,2][1,0:1] = entropy_plot
 		# Sliders
 		playground[2,1] = playground.content[2]
-		#playground[2,2] = playground.content[7]
-		slider_space = playground[2,2] = GridLayout()
-<<<<<<< HEAD
-		# Buttons to change volume 
-		vol_change_btns = playground[1,1] = GridLayout() 
-=======
-		
-		# Buttons to change volume 
-		vol_change_btns = playground[1,1] = GridLayout()
-		
->>>>>>> 81aa92db
+		playground[2,2] = playground.content[7]
 		# Buttons
 		gl_buttons = playground[3,1] = GridLayout()
 		gl_buttons[0,2] = playground.content[3]
@@ -470,9 +356,8 @@
 		mass_label = Label(gl_labels[3,0], "Masse: " * string(box.mass_gas)* " g", fontsize=22)
 		volume_label = Label(gl_labels[1,0], "Volumen: " * string(round(box.total_volume, digits=2))* " m³ ; " * string(round(box.total_volume * 1000, digits=2)) * " L", fontsize=22)
 		e_internal_label = Label(gl_labels[4,0], "Eᵢ: " * string(round(box.e_internal, digits=2)) * " J", fontsize=22)
-<<<<<<< HEAD
-		
-		#Volume Buttons
+
+		#Custom Buttons
 		increase_vol_btn = Button(vol_change_btns[0,1:2], label = "Increase\nVolumen")# = print("increase"))#increase_vol_const())
 		pause_vol_btn = Button(vol_change_btns[0,3], label = "Pause")
 		decrease_vol_btn = Button(vol_change_btns[0,4:5], label = "Decrease\nVolumen")# = print("decrease"))#decrease_vol_const())
@@ -480,16 +365,17 @@
 	
 		#TODO: Hier volumen change funktionen aufrufen
 		on(increase_vol_btn.clicks) do _
-			println("increase_vol_btn")
+			box.cylinder_command = 1
 		end  
 
 		on(pause_vol_btn.clicks) do _
-			println("pause volume change")
+			box.cylinder_command = 0
 		end 
 
 		on(decrease_vol_btn.clicks) do _
-			println("decrease_vol_btn")
-		end
+			box.cylinder_command = 2
+		end
+
 
 		# Custom Slider
 		# Allows to set the value of the slider
@@ -499,37 +385,6 @@
 		temp_slider_value = Label(slider_space[0,2], string(temp_slider.value[]) * " K")
 
 
-=======
-
-		#Custom Buttons
-		increase_vol_btn = Button(vol_change_btns[0,1:2], label = "Increase\nVolumen")# = print("increase"))#increase_vol_const())
-		pause_vol_btn = Button(vol_change_btns[0,3], label = "Pause")
-		decrease_vol_btn = Button(vol_change_btns[0,4:5], label = "Decrease\nVolumen")# = print("decrease"))#decrease_vol_const())
-
-	
-		#TODO: Hier volumen change funktionen aufrufen
-		on(increase_vol_btn.clicks) do _
-			box.cylinder_command = 1
-		end  
-
-		on(pause_vol_btn.clicks) do _
-			box.cylinder_command = 0
-		end 
-
-		on(decrease_vol_btn.clicks) do _
-			box.cylinder_command = 2
-		end
-
-
-		# Custom Slider
-		# Allows to set the value of the slider
-		# Allows to prevent value change when the slider is moved
-		temp_slider_label = Label(slider_space[0,0], "Temperatur: ", fontsize=16)
-		temp_slider = Slider(slider_space[0,1], range = 0.0:0.01:1000.0, startvalue=293.15)
-		temp_slider_value = Label(slider_space[0,2], string(temp_slider.value[]) * " K")
-
-
->>>>>>> 81aa92db
 		pressure_slider_bar_label = Label(slider_space[1,0], "Druck: ", fontsize=16)
 		pressure_slider_bar = Slider(slider_space[1,1], range = 0.1:0.1:10.0, startvalue=1.0)
 		pressure_slider_bar_value = Label(slider_space[1,2], string(pressure_slider_bar.value[]) * " Bar")
@@ -650,18 +505,7 @@
 				end
 			end
 		end
-<<<<<<< HEAD
-=======
-
->>>>>>> 81aa92db
+
 		playground
 	end
-
-	function increase_vol_const(i::Int = 1)
-		print("increase volume constant")# * i)
-	end
-
-	function decrease_vol_const(i::Int = 1)
-		print("decrease_vol_const") #* i)
-	end 
 end	# of module IdealGas