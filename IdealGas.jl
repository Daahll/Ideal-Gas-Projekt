--- conflicted
+++ resolved
@@ -42,46 +42,6 @@
 Create and initialise the IdealGas model.
 """
 function idealgas(;
-<<<<<<< HEAD
-	gases = Dict("Helium" => 4.0, "Hydrogen" => 1.0, "Oxygen" => 32.0),					# Gas types
-	modes = Dict("Temperatur:Druck" => "temp-druck",
-				"Temperatur:Volumen" => "temp-vol",
-				 "Druck:Temperatur" => "druck-temp",
-				 "Druck:Volumen" => "druck-vol",
-				 "Volumen:Temperatur" => "vol-temp",
-				 "Volumen:Druck" => "vol-druck"),										# Modes of operation
-	mode = "temp-druck",																# actual Mode of operation
-	total_volume = 2,																	# Initial volume of the container
-	volume = calc_total_vol_dimension(total_volume), 									# Dimensions of the container
-	topBorder = total_volume/5.0,
-	temp = 293.15,																		# Initial temperature of the gas in Kelvin
-	temp_old = 293.15,																	# Temperature of the previous step 
-	pressure_bar = 1.0,																	# Initial pressure of the gas in bar
-	pressure_pa =  pressure_bar*1e5,													# Initial pressure of the gas in Pascal
-	n_mol = pressure_pa * volume[1] * volume[2] * volume[3] / (8.314*temp),				# Number of mol
-	init_n_mol = copy(n_mol), 															# Initial number of mol
-	real_n_particles = n_mol * 6.022e23/4,												# Real number of Particles in box: Reduction for simplicity
-    n_particles = real_n_particles/1e23,												# Number of Particles in simulation box
-	molare_masse = 4.0,																	# Helium Gas mass in atomic mass units
-	mass_u = 4.0,
-	mass_kg = molare_masse * 1.66053906660e-27,											# Convert atomic/molecular mass to kg
-	mass_gas = round(n_mol * molare_masse, digits=3),									# Mass of gas
-	radius = 4.0,																		# Radius of Particles in the box
-	e_internal = 3/2 * n_mol * 8.314 * temp,											# Internal energy of the gas
-	old_scaled_speed = 1.2,																# Scaled speed of the previous step
-	entropy_change = 0.0,																# Change in entropy of the gas
-	extent = (500,500),																	# Extent of Particles space
-)
-    space = ContinuousSpace(extent; spacing = radius/2.0)
-
-	properties = Dict(
-		:n_particles	=> n_particles,
-		:temp		=> temp,
-		:temp_old		=> temp_old,
-		:total_volume	=> total_volume,
-		:e_internal	=> e_internal,
-		:old_scaled_speed => old_scaled_speed,
-=======
 	gases = Dict("Helium" => 4.0, "Hydrogen" => 2.0, "Oxygen" => 32.0),					# Gas types
 	modes = Dict("Temperatur : Druck" => "temp-druck",									# Modes of operation
 				"Temperatur : Volumen" => "temp-vol",
@@ -97,7 +57,7 @@
 	volume 					= calc_total_vol_dimension(total_volume), 							# Dimensions of the container
 	topBorder 				= total_volume/5.0,													# Top border of the container
 	temp 					= 293.15,															# Initial temperature of the gas in Kelvin
-	temp_old 				= 293.15,															# Old temperature of the gas in Kelvin
+	temp_old 				= 293.15,															# Temperature of the previous step in Kelvin
 	pressure_bar 			= 1.0,																# Initial pressure of the gas in bar
 	pressure_pa 			= pressure_bar*1e5,													# Initial pressure of the gas in Pascal
 	n_mol 					= pressure_pa * total_volume / (8.314*temp),						# Number of mol
@@ -111,19 +71,20 @@
 	radius 					= 8.0,																# Radius of Particles in the model
 	e_internal 				= 3/2 * n_mol * 8.314 * temp,										# Internal energy of the gas
 	entropy_change 			= 0.0,																# Change in entropy of the gas
+	old_scaled_speed 		= 1.2,																# Scaled speed of the previous step
 	step 					= 0,																# Step counter
 	max_speed 				= 8000.0,  															# Maximum speed of the particles in m/s
 	extent 					= (500,500),														# Extent of Particles space
 )
     space = ContinuousSpace(extent; spacing = 2.5)												# Create the space for the particles
 
-	properties = Dict(																			
-		:n_particles		=> n_particles,
-		:temp				=> temp,
-		:temp_old			=> temp_old,
-		:total_volume		=> total_volume,
-		:e_internal			=> e_internal,
->>>>>>> b129bc9a
+	properties = Dict(
+		:n_particles	=> n_particles,
+		:temp		=> temp,
+		:temp_old		=> temp_old,
+		:total_volume	=> total_volume,
+		:e_internal	=> e_internal,
+		:old_scaled_speed => old_scaled_speed,
 		:entropy_change 	=> entropy_change,
 		:pressure_pa		=> pressure_pa,
 		:pressure_bar		=> pressure_bar,
@@ -147,21 +108,12 @@
 
     model = ABM( Particle, space; properties, scheduler = Schedulers.Randomly())
 
-<<<<<<< HEAD
 	scaled_speed = calc_and_scale_speed(box)
 	box.old_scaled_speed = scaled_speed
 	for _ in 1:n_particles
 		vel = Tuple( 2rand(2).-1)
 		vel = vel ./ norm(vel)  # ALWAYS maintain normalised state of vel!
         add_agent!( box, vel, mass_kg, scaled_speed, radius, non_id, -Inf)
-=======
-	for _ in 1:n_particles
-		vel = Tuple( 2rand(2).-1)
-		vel = vel ./ norm(vel)  # ALWAYS maintain normalised state of vel!
-		speed = sqrt((3 * R * model.temp) / (model.molar_mass / 1000))  # Initial speed based on temperature
-		speed = scale_speed(speed, max_speed)  				# Scale speed to avoid excessive velocities
-        add_agent!( model, vel, mass_kg, speed, radius, non_id, -Inf)
->>>>>>> b129bc9a
 	end
 
     return model
@@ -250,12 +202,11 @@
 """
 function model_step!(model::ABM)
 
-	scale_agent_speed(model) # Scale speed to avoid excessive velocities
+	# scale_agent_speed(model) # Scale speed to avoid excessive velocities
 
 	model.entropy_change = calc_entropy_change(model)
 	model.e_internal = calc_internal_energy(model)
 
-<<<<<<< HEAD
 	scaled_speed = calc_and_scale_speed(model)
 	for particle in allagents(model)
 		# If particles were slowed down/speed up by decreasing/increasing volume, keep the difference 
@@ -263,8 +214,6 @@
 	end
 	model.old_scaled_speed = scaled_speed
 
-=======
->>>>>>> b129bc9a
 	model.step += 1.0
 
 
