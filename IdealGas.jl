--- conflicted
+++ resolved
@@ -148,9 +148,8 @@
 				model.heatmap[i] = 1.0 # Set the value to 0
 			end
 		end
-<<<<<<< HEAD
-=======
-
+
+	#	println(model.heatmap)
 	#	outer_rim = 1
 	#	heatarray = zeros(width, width)  # Initialize the heatarray with zeros
 	#
@@ -163,7 +162,6 @@
 	#	end, CartesianIndices(heatarray))
 	#
 	#	return heatarray
->>>>>>> 2479e38b
 	end
 #-----------------------------------------------------------------------------------------
 """
@@ -412,13 +410,8 @@
 			model_step!,
 			mdata,
 			mlabels,
-<<<<<<< HEAD
-			figure = (; resolution = (width*0.75, height*0.75), title ="Ideal Gas Simulation"),
-			ac =:skyblue3,
-=======
 			figure = (; resolution = (width*0.75, height*0.75)), # set resolution of the figure
 
->>>>>>> 2479e38b
 			plotkwargs...
 		)
 
