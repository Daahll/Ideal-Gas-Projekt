#========================================================================================#
"""
	IdealGas
änderung
Extending SimpleParticles to conserve kinetic energy and momentum.

Author: Francisco Hella, Felix Rollbühler, Melanie *, Jan Wiechmann, 22/06/23
"""
module IdealGas


include("AgentTools.jl")
<<<<<<< HEAD
include("TD_Physics.jl")
using Agents, LinearAlgebra, GLMakie, InteractiveDynamics, .AgentTools
=======
using Agents, LinearAlgebra, GLMakie, InteractiveDynamics, .AgentTools, GeometryBasics, Observables
>>>>>>> 8a3b0b4a

#-----------------------------------------------------------------------------------------
# Module types:
#-----------------------------------------------------------------------------------------
"""
	Particle

The populating agents in the IdealGas model.
"""
@agent Particle ContinuousAgent{2} begin
	mass::Float64					# Particle's mass
	speed::Float64					# Particle's speed
	radius::Float64					# Particle's radius
	prev_partner::Int				# Previous collision partner id
	last_bounce::Float64            # 
end

"Standard value that is definitely NOT a valid agent ID"
const non_id = -1

#-----------------------------------------------------------------------------------------
# Module methods:
#-----------------------------------------------------------------------------------------
"""
	idealgas( kwargs)

Create and initialise the IdealGas model.
"""
function idealgas(;
	gases = Dict("Helium" => 4.0, "Hydrogen" => 1.0, "Oxygen" => 32.0),					# Gas types
<<<<<<< HEAD
	total_volume = 5.0,																	# Initial volume of the container
	volume = calc_total_vol_dimension(total_volume), 									# Dimensions of the container
	topBorder = total_volume/5.0,									
=======
	volumes = Dict("Gasflasche" => [10.0, 2.0, 0.01], "Gastank" => [30, 100, 0.01]),	# Volume of containers
	volume = [10.0, 2.0, 0.01], 														# Reale Maße des Containers
>>>>>>> 8a3b0b4a
	temp = 273.15,																		# Initial temperature of the gas in Kelvin
	temp_old = copy(temp),																# Initial temperature of the gas in Kelvin
	pressure_bar = 1.0,																	# Initial pressure of the gas in bar
	pressure_bar_old = copy(pressure_bar),												# Initial pressure of the gas in bar
	pressure_pa =  pressure_bar*1e5,													# Initial pressure of the gas in Pascal
	n_mol = pressure_pa * volume[1] * volume[2] * volume[3] / (8.314*temp),				# Number of mol
	init_n_mol = copy(n_mol), 															# Initial number of mol
<<<<<<< HEAD
	real_n_particles = n_mol * 6.022e23/50,												# Real number of Particles in box: Reduction for simplicity
    n_particles = real_n_particles/1e23,												# Number of Particles in simulation box
	molare_masse = 4.0,																		# Helium Gas mass in atomic mass units
	mass_u = 4.0,										# Helium Gas mass in atomic mass units
	mass_kg = molare_masse * 1.66053906660e-27,												# Convert atomic/molecular mass to kg
	mass_gas = round(n_mol * molare_masse, digits=3),								# Mass of gas
	radius = 4.0,																			# Radius of Particles in the box
	e_inner = 3/2 * real_n_particles * temp * 8.314,									# Inner energy of the gas
	entropy = 0.0,
	extent = (volume[2]*100, volume[1]*300),												# Extent of Particles space
	
)
    space = ContinuousSpace(extent; spacing = radius/2.0)
=======
	real_n_particles = n_mol * 6.022e23,												# Real number of Particles in box
    n_particles = real_n_particles/1e23,												# Number of Particles in simulation box
	molare_masse = 4.0,																	# Helium Gas mass in atomic mass units
	mass_kg = molare_masse * 1.66053906660e-27,											# Convert atomic/molecular mass to kg
	mass_gas = round(n_mol * molare_masse, digits=3),									# Mass of gas
	radius = 8.0,																		# Radius of Particles in the box
	e_inner = 3/2 * real_n_particles * temp * 8.314,									# Inner energy of the gas
	entropy = 0.0,
	extent = (volume[2]*300.0, volume[1]*100.0),												# Extent of Particles space
)
    space = ContinuousSpace(extent; spacing = radius/2)
>>>>>>> 8a3b0b4a

	properties = Dict(
		:n_particles	=> n_particles,
		:temp		=> temp,
		:total_volume	=> total_volume,
		:e_inner	=> e_inner,
		:entropy 	=> entropy,
		:pressure_pa	=> pressure_pa,
		:pressure_bar	=> pressure_bar,
		:real_n_particles	=> real_n_particles,
		:n_mol		=> n_mol,
		:volume	=> volume,
		:temp_old	=> temp_old,
		:pressure_bar_old	=> pressure_bar_old,
		:init_n_mol	=> init_n_mol,
		:gases		=> gases,
		:molare_masse		=> molare_masse,
		:mass_kg		=> mass_kg,
<<<<<<< HEAD
		:mass_gas	=> mass_gas,
		:topBorder => topBorder, #ChangeName
=======
		:volumes	=> volumes,
		:mass_gas	=> mass_gas,
		:step => 0,
		
		:placeholder => 0.0,
>>>>>>> 8a3b0b4a
	)


    box = ABM( Particle, space; properties, scheduler = Schedulers.Randomly())

    k = 1.38e-23  									# Boltzmann constant in J/K
	max_speed = 1000.0  							# Maximum speed in m/s
	for _ in 1:n_particles
		vel = Tuple( 2rand(2).-1)
		vel = vel ./ norm(vel)  					# ALWAYS maintain normalised state of vel!
		speed = sqrt((3 * k * box.temp) / mass_kg)  # Initial speed based on temperature
<<<<<<< HEAD
		speed = TD_Physics.scale_speed(speed, max_speed)  		# Scale speed to avoid excessive velocities
		#speed = scale_speed(speed, max_speed)  		# Scale speed to avoid excessive velocities
        add_agent!( box, vel, mass_kg, speed, radius, non_id)
=======
		speed = scale_speed(speed, max_speed)  		# Scale speed to avoid excessive velocities
        add_agent!( box, vel, mass_kg, speed, radius, non_id, -Inf)
>>>>>>> 8a3b0b4a
	end

	

    return box
end
#-----------------------------------------------------------------------------------------
"""
calc_total_vol_dimension( me, box)

Calculates volume/dimension of a 3D-Space with [x, y=5, z=1], based on a given value of total volume.
"""
function calc_total_vol_dimension(volume, x_axis_vol=5.0)
 	y_axis_vol = volume/x_axis_vol
 	return [y_axis_vol, x_axis_vol, 1.0] 
end
#-----------------------------------------------------------------------------------------
"""
	agent_step!( me, box)

This is the heart of the IdealGas model: It calculates how Particles collide with each other,
while conserving momentum and kinetic energy.
"""
function agent_step!(me::Particle, box::ABM)
<<<<<<< HEAD
	her = random_nearby_agent( me, box, 2*me.radius)	# Grab nearby particle
	if her === nothing
		# No new partners - forget previous collision partner:
		me.prev_partner = non_id
	elseif her.id < me.id && her.id != me.prev_partner
		# New collision partner has not already been handled and is not my previous partner:
		me.prev_partner = her.id							# Update previous partners to avoid
		her.prev_partner = me.id							# repetitive juddering collisions.
		cntct = (x->[cos(x),sin(x)])(2rand()pi)				# Unit vector to contact point with partner
		Rctct = [cntct[1] cntct[2]; -cntct[2] cntct[1]]		# Rotation into contact directn coords
		Rback = [cntct[1] -cntct[2]; cntct[2] cntct[1]]		# Inverse rotation back to world coords

		# Rotate velocities into coordinates directed ALONG and PERPendicular to contact direction:
		myAlongVel, myPerpVel = me.speed * Rctct * collect(me.vel)					# My velocity
		herAlongVel, herPerpVel = her.speed * Rctct * collect(her.vel)				# Her velocity
		cmAlongVel = (me.mass*myAlongVel + her.mass*herAlongVel)/(me.mass+her.mass)	# C of M velocity

		# Calculate collision effects along contact direction (perp direction is unaffected):
		myAlongVel = 2cmAlongVel - myAlongVel
		herAlongVel = 2cmAlongVel - herAlongVel

		# Rotate collision effects on both me and her back into world coordinates:
		me.speed = hypot(myAlongVel,myPerpVel)
		if me.speed != 0.0
			me.vel = Tuple(Rback*[myAlongVel,myPerpVel])
			me.vel = me.vel ./ norm(me.vel)
		end
		her.speed = hypot(herAlongVel,herPerpVel)
		if her.speed != 0.0
			her.vel = Tuple(Rback*[herAlongVel,herPerpVel])
			her.vel = her.vel ./ norm(her.vel)
		end
=======
    her = random_nearby_agent(me, box, 2*me.radius)   # Grab nearby particle
    
    if her !== nothing && her.id < me.id && her.id != me.prev_partner
        # New collision partner has not already been handled and is not my previous partner:
        me.prev_partner = her.id           # Update previous partners to avoid repetitive juddering collisions.
        her.prev_partner = me.id           # ditto for the other agent.

        # Compute relative position and velocity:
        rel_pos = me.pos .- her.pos
        rel_vel = me.vel .- her.vel

        # Compute collision impact vector:
        distance_sq = sum(rel_pos .^ 2)
        velocity_dot = sum(rel_vel .* rel_pos)
        impulse = 2 * me.mass * her.mass / (me.mass + her.mass) * velocity_dot ./ distance_sq .* rel_pos

        # Update velocities according to the impulse
		me.vel = (me.vel[1] - (impulse ./ me.mass)[1], me.vel[2] - (impulse ./ me.mass)[2])
		her.vel = (her.vel[1] + (impulse ./ her.mass)[1], her.vel[2] + (impulse ./ her.mass)[2])

        # Update speeds based on new velocities
        me.speed = norm(me.vel)
        her.speed = norm(her.vel)
		
		#me = foo(me,box)
    end

	# Überprüfen, ob das Partikel nahe am Rand ist
	check_particle_near_border!(me, box)  # Aufruf der neuen Funktion

	#if me.pos[2] > 500
		#println("hello")
	#	me.pos = (me.pos[1], 20)
	#end

    move_agent!(me, box, me.speed)
end

#----------------------------------------------------------------------------------------

function check_particle_near_border!(me, box)
    x, y = me.pos

    if x < 1.8 && box.properties[:step] - me.last_bounce > 3
        me.vel = (-me.vel[1], me.vel[2])
        me.last_bounce = box.properties[:step]
    elseif x > box.space.extent[1] - 1.8 && box.properties[:step] - me.last_bounce > 3
        me.vel = (-me.vel[1], me.vel[2])
        me.last_bounce = box.properties[:step]
    end
    if y < 1.8 && box.properties[:step] - me.last_bounce > 3
        me.vel = (me.vel[1], -me.vel[2])
        me.last_bounce = box.properties[:step]			
    elseif y > box.space.extent[2] - 1.8 && box.properties[:step] - me.last_bounce > 3 
        me.vel = (me.vel[1], -me.vel[2])
        me.last_bounce = box.properties[:step]
    end

	# Überprüfen, ob y > 500 und falls ja, setzen Sie y auf 500 und invertieren Sie die y-Geschwindigkeit
    if y > 500
        me.pos = (x, 498)
        me.vel = (me.vel[1], -me.vel[2])
    end
end

#-----------------------------------------------------------------------------------------
"""
	momentum( particle)
>>>>>>> 8a3b0b4a

		he
	end

	
	move_agent!(me, box, me.speed)
end
#-----------------------------------------------------------------------------------------
"""
	model_step!( model)


"""
function model_step!(model::ABM)
	"""
	println("T = ", model.temp, " K")
	println("P = ", model.pressure_pa, " Pa")
	println("real_n_particles = ", model.real_n_particles)
	println("n_particles = ", model.n_particles)
	print("\n")
	println(model.molare_masse)
	println("volume: ", model.volume)
	println("molare_masse: ", model.molare_masse, " g/mol")
	println("mass_kg: ", model.mass_kg, " kg")
	"""
<<<<<<< HEAD
	model.topBorder = model.total_volume/5.0
=======

>>>>>>> 8a3b0b4a
	pressure_pa = model.n_mol * 8.314 * model.temp / (model.volume[1] * model.volume[2] * model.volume[3])
	model.pressure_pa = round(pressure_pa, digits=3)
	model.pressure_bar = round(model.pressure_pa / 1e5, digits=3)

	"""
	println("pressure_pa: " , model.pressure_pa, " Pa")
	println("pressure_bar: ", model.pressure_bar, " Bar")
	println("n_mol: ", model.n_mol, " mol")
	println("mass_gas: ", model.mass_gas, " g")
	println("\n")
	println("\n")
	"""
	model.entropy = 0.0

<<<<<<< HEAD
    #model.e_inner = 3/2 * model.real_n_particles * model.temp * 8.314
=======
	model.properties[:step] += 1 # steps werden gezählt, notwendig für die Abstoßung am Rand

    #model.e_inner = 3/2 * model.real_n_particles * model.temp * 8.314

end

#------------------------------------------------------------------------------------------
"""
	calc_n_mol(model)

Return the number of molecules in the system.
"""
function calc_n_mol(model::ABM)
	return model.pressure_bar * 1e5 * model.volume[1] * model.volume[2] * model.volume[3] / (8.314*model.temp)
end

#------------------------------------------------------------------------------------------
"""
	calc_real_n_particles(model)
>>>>>>> 8a3b0b4a

end

#----------------------------------------------------------------------------------------

"""
	demo()

Run a simulation of the IdealGas model.
"""

params = Dict(
		:temp => 100.0:1.0:1000.0,
<<<<<<< HEAD
		:total_volume => 0:1:10,
	)

function demo()
	box = idealgas()

	entropy(box) = box.entropy
	mdata = [entropy]
	mlabels = ["Entropie(Platzhalter)"]
	
	# inner_energy(box) = box.e_inner
	# temperature(box) = box.temp
	# pressure_bar(box) = box.pressure_bar
	# mdata = [inner_energy, temperature, pressure_bar]
=======
		:placeholder => 0:1:10,
	)

	function demo()
		box = idealgas()
	
		entropy(box) = box.entropy
		mdata = [entropy]
		mlabels = ["Entropie(Platzhalter)"]
>>>>>>> 8a3b0b4a
	
		playground,abmobs = abmplayground( box, idealgas;
			agent_step!,
			model_step!,
			mdata,
			mlabels,
			params,
			figure = (; resolution = (1300, 750)),
			ac = :skyblue3,
			as = 20.0
		)
		# Figure Objekten neues Layout zuweisen durch feste Reihenfolge in figure.content[i]
		model_plot = playground.content[1]	# Box 	
		playground[0:2,0] = model_plot
		entropy_plot = playground.content[9]
		playground[0:1,2][1,0:1] = entropy_plot
		# Sliders
		playground[2,1] = playground.content[2]
		playground[2,2] = playground.content[7]
		# Buttons
		gl_buttons = playground[3,1] = GridLayout()
		gl_buttons[0,2] = playground.content[3]
		gl_buttons[0,3] = playground.content[4]
		gl_buttons[0,4] = playground.content[5]
		gl_buttons[0,5] = playground.content[6]
		playground[3,1][0,8] = playground.content[8]	# Update Button	

		# grid_layout = playground[3,1] = GridLayout()
		# count_layout = grid_layout[1,1] = GridLayout()
		gl_dropdowns = playground[3,0] = GridLayout()
		gl_labels = playground[0,1] = GridLayout()
		# gas_dropdown = Menu(count_layout[1,1], options = keys(box.gases), default = "Helium")
		gas_dropdown = Menu(gl_dropdowns[0,0], options = keys(box.gases), default = "Helium")
		# volume_dropdown = Menu(count_layout[2,1], options = keys(box.volumes), default = "Gasflasche")
<<<<<<< HEAD
		#volume_dropdown = Menu(gl_dropdowns[0,1], options = keys(box.volumes), default = "Gasflasche")
=======
		volume_dropdown = Menu(gl_dropdowns[0,1], options = keys(box.volumes), default = "Gasflasche")
>>>>>>> 8a3b0b4a
		#volume_slider = SliderGrid(playground[1,1], (label = "Höhe: ", range = 0/50:0.1:10.0, startvalue=10.0))
		#playground[5,1] = volume_slider
		pressure_label = Label(gl_labels[2,0], "Druck: " * string(box.pressure_bar)* " Bar", fontsize=22)
		mass_label = Label(gl_labels[3,0], "Masse: " * string(box.mass_gas)* " g", fontsize=22)
		volume_label = Label(gl_labels[1,0], "Volumen: " * string(box.volume[1] * box.volume[2] * box.volume[3])* " m³ ; " * string(box.volume[1] * box.volume[2] * box.volume[3] * 1000) * " L", fontsize=22)
		# Platzhalter Label
		Label(gl_labels[4,0], "Platzhalter: 0.0 ", fontsize=22)
		Label(gl_labels[5,0], "Platzhalter: 0.0 ", fontsize=22)

		on(abmobs.model) do _

			pressure_label.text[] = string("Druck: ", string(box.pressure_bar), " Bar")
			if box.mass_gas > 999.9
				mass_label.text[] = string("Masse: ", string(round(box.mass_gas/1000, digits=3), " kg"))
			else
				mass_label.text[] = string("Masse: ", string(box.mass_gas), " g")
			end
			volume_label.text[] = string("Volumen: ", string(box.volume[1] * box.volume[2] * box.volume[3]), " m³ ; " * string(box.volume[1] * box.volume[2] * box.volume[3] * 1000) * " L")
		end

		on(gas_dropdown.selection) do selected_gas
			new_molare_masse = box.gases[selected_gas]
			box.molare_masse = new_molare_masse
			box.mass_kg = new_molare_masse * 1.66054e-27
			box.mass_gas = round(box.n_mol * box.molare_masse, digits=3)
			
		end
<<<<<<< HEAD
=======

		on(volume_dropdown.selection) do selected_volume
			new_volume = box.volumes[selected_volume]
			box.volume = new_volume
			box.n_mol = box.pressure_pa * box.volume[1] * box.volume[2] * box.volume[3] / (8.314*box.temp)
			box.mass_gas = round(box.n_mol * box.molare_masse, digits=3)
		
			
		end
		playground
	end
>>>>>>> 8a3b0b4a

		# on(volume_dropdown.selection) do selected_volume
		# 	new_volume = box.volumes[selected_volume]
		# 	box.volume = new_volume
		# 	box.n_mol = box.pressure_pa * box.volume[1] * box.volume[2] * box.volume[3] / (8.314*box.temp)
		# 	box.mass_gas = round(box.n_mol * box.molare_masse, digits=3)
		
			
		# end
		playground
	end
end	# of module IdealGas<|MERGE_RESOLUTION|>--- conflicted
+++ resolved
@@ -10,12 +10,8 @@
 
 
 include("AgentTools.jl")
-<<<<<<< HEAD
 include("TD_Physics.jl")
-using Agents, LinearAlgebra, GLMakie, InteractiveDynamics, .AgentTools
-=======
 using Agents, LinearAlgebra, GLMakie, InteractiveDynamics, .AgentTools, GeometryBasics, Observables
->>>>>>> 8a3b0b4a
 
 #-----------------------------------------------------------------------------------------
 # Module types:
@@ -46,14 +42,9 @@
 """
 function idealgas(;
 	gases = Dict("Helium" => 4.0, "Hydrogen" => 1.0, "Oxygen" => 32.0),					# Gas types
-<<<<<<< HEAD
 	total_volume = 5.0,																	# Initial volume of the container
 	volume = calc_total_vol_dimension(total_volume), 									# Dimensions of the container
 	topBorder = total_volume/5.0,									
-=======
-	volumes = Dict("Gasflasche" => [10.0, 2.0, 0.01], "Gastank" => [30, 100, 0.01]),	# Volume of containers
-	volume = [10.0, 2.0, 0.01], 														# Reale Maße des Containers
->>>>>>> 8a3b0b4a
 	temp = 273.15,																		# Initial temperature of the gas in Kelvin
 	temp_old = copy(temp),																# Initial temperature of the gas in Kelvin
 	pressure_bar = 1.0,																	# Initial pressure of the gas in bar
@@ -61,7 +52,6 @@
 	pressure_pa =  pressure_bar*1e5,													# Initial pressure of the gas in Pascal
 	n_mol = pressure_pa * volume[1] * volume[2] * volume[3] / (8.314*temp),				# Number of mol
 	init_n_mol = copy(n_mol), 															# Initial number of mol
-<<<<<<< HEAD
 	real_n_particles = n_mol * 6.022e23/50,												# Real number of Particles in box: Reduction for simplicity
     n_particles = real_n_particles/1e23,												# Number of Particles in simulation box
 	molare_masse = 4.0,																		# Helium Gas mass in atomic mass units
@@ -75,25 +65,13 @@
 	
 )
     space = ContinuousSpace(extent; spacing = radius/2.0)
-=======
-	real_n_particles = n_mol * 6.022e23,												# Real number of Particles in box
-    n_particles = real_n_particles/1e23,												# Number of Particles in simulation box
-	molare_masse = 4.0,																	# Helium Gas mass in atomic mass units
-	mass_kg = molare_masse * 1.66053906660e-27,											# Convert atomic/molecular mass to kg
-	mass_gas = round(n_mol * molare_masse, digits=3),									# Mass of gas
-	radius = 8.0,																		# Radius of Particles in the box
-	e_inner = 3/2 * real_n_particles * temp * 8.314,									# Inner energy of the gas
-	entropy = 0.0,
-	extent = (volume[2]*300.0, volume[1]*100.0),												# Extent of Particles space
-)
-    space = ContinuousSpace(extent; spacing = radius/2)
->>>>>>> 8a3b0b4a
 
 	properties = Dict(
 		:n_particles	=> n_particles,
 		:temp		=> temp,
 		:total_volume	=> total_volume,
 		:e_inner	=> e_inner,
+		:entropy 	=> entropy,
 		:entropy 	=> entropy,
 		:pressure_pa	=> pressure_pa,
 		:pressure_bar	=> pressure_bar,
@@ -106,16 +84,9 @@
 		:gases		=> gases,
 		:molare_masse		=> molare_masse,
 		:mass_kg		=> mass_kg,
-<<<<<<< HEAD
 		:mass_gas	=> mass_gas,
 		:topBorder => topBorder, #ChangeName
-=======
-		:volumes	=> volumes,
-		:mass_gas	=> mass_gas,
 		:step => 0,
-		
-		:placeholder => 0.0,
->>>>>>> 8a3b0b4a
 	)
 
 
@@ -127,14 +98,8 @@
 		vel = Tuple( 2rand(2).-1)
 		vel = vel ./ norm(vel)  					# ALWAYS maintain normalised state of vel!
 		speed = sqrt((3 * k * box.temp) / mass_kg)  # Initial speed based on temperature
-<<<<<<< HEAD
 		speed = TD_Physics.scale_speed(speed, max_speed)  		# Scale speed to avoid excessive velocities
-		#speed = scale_speed(speed, max_speed)  		# Scale speed to avoid excessive velocities
         add_agent!( box, vel, mass_kg, speed, radius, non_id)
-=======
-		speed = scale_speed(speed, max_speed)  		# Scale speed to avoid excessive velocities
-        add_agent!( box, vel, mass_kg, speed, radius, non_id, -Inf)
->>>>>>> 8a3b0b4a
 	end
 
 	
@@ -159,23 +124,25 @@
 while conserving momentum and kinetic energy.
 """
 function agent_step!(me::Particle, box::ABM)
-<<<<<<< HEAD
-	her = random_nearby_agent( me, box, 2*me.radius)	# Grab nearby particle
-	if her === nothing
-		# No new partners - forget previous collision partner:
-		me.prev_partner = non_id
-	elseif her.id < me.id && her.id != me.prev_partner
-		# New collision partner has not already been handled and is not my previous partner:
-		me.prev_partner = her.id							# Update previous partners to avoid
-		her.prev_partner = me.id							# repetitive juddering collisions.
-		cntct = (x->[cos(x),sin(x)])(2rand()pi)				# Unit vector to contact point with partner
-		Rctct = [cntct[1] cntct[2]; -cntct[2] cntct[1]]		# Rotation into contact directn coords
-		Rback = [cntct[1] -cntct[2]; cntct[2] cntct[1]]		# Inverse rotation back to world coords
-
-		# Rotate velocities into coordinates directed ALONG and PERPendicular to contact direction:
-		myAlongVel, myPerpVel = me.speed * Rctct * collect(me.vel)					# My velocity
-		herAlongVel, herPerpVel = her.speed * Rctct * collect(her.vel)				# Her velocity
-		cmAlongVel = (me.mass*myAlongVel + her.mass*herAlongVel)/(me.mass+her.mass)	# C of M velocity
+    her = random_nearby_agent(me, box, 2*me.radius)   # Grab nearby particle
+    
+    if her !== nothing && her.id < me.id && her.id != me.prev_partner
+        # New collision partner has not already been handled and is not my previous partner:
+        me.prev_partner = her.id           # Update previous partners to avoid repetitive juddering collisions.
+        her.prev_partner = me.id           # ditto for the other agent.
+
+        # Compute relative position and velocity:
+        rel_pos = me.pos .- her.pos
+        rel_vel = me.vel .- her.vel
+
+        # Compute collision impact vector:
+        distance_sq = sum(rel_pos .^ 2)
+        velocity_dot = sum(rel_vel .* rel_pos)
+        impulse = 2 * me.mass * her.mass / (me.mass + her.mass) * velocity_dot ./ distance_sq .* rel_pos
+
+        # Update velocities according to the impulse
+		me.vel = (me.vel[1] - (impulse ./ me.mass)[1], me.vel[2] - (impulse ./ me.mass)[2])
+		her.vel = (her.vel[1] + (impulse ./ her.mass)[1], her.vel[2] + (impulse ./ her.mass)[2])
 
 		# Calculate collision effects along contact direction (perp direction is unaffected):
 		myAlongVel = 2cmAlongVel - myAlongVel
@@ -192,43 +159,12 @@
 			her.vel = Tuple(Rback*[herAlongVel,herPerpVel])
 			her.vel = her.vel ./ norm(her.vel)
 		end
-=======
-    her = random_nearby_agent(me, box, 2*me.radius)   # Grab nearby particle
-    
-    if her !== nothing && her.id < me.id && her.id != me.prev_partner
-        # New collision partner has not already been handled and is not my previous partner:
-        me.prev_partner = her.id           # Update previous partners to avoid repetitive juddering collisions.
-        her.prev_partner = me.id           # ditto for the other agent.
-
-        # Compute relative position and velocity:
-        rel_pos = me.pos .- her.pos
-        rel_vel = me.vel .- her.vel
-
-        # Compute collision impact vector:
-        distance_sq = sum(rel_pos .^ 2)
-        velocity_dot = sum(rel_vel .* rel_pos)
-        impulse = 2 * me.mass * her.mass / (me.mass + her.mass) * velocity_dot ./ distance_sq .* rel_pos
-
-        # Update velocities according to the impulse
-		me.vel = (me.vel[1] - (impulse ./ me.mass)[1], me.vel[2] - (impulse ./ me.mass)[2])
-		her.vel = (her.vel[1] + (impulse ./ her.mass)[1], her.vel[2] + (impulse ./ her.mass)[2])
-
-        # Update speeds based on new velocities
-        me.speed = norm(me.vel)
-        her.speed = norm(her.vel)
-		
-		#me = foo(me,box)
-    end
-
-	# Überprüfen, ob das Partikel nahe am Rand ist
-	check_particle_near_border!(me, box)  # Aufruf der neuen Funktion
-
-	#if me.pos[2] > 500
-		#println("hello")
-	#	me.pos = (me.pos[1], 20)
-	#end
-
-    move_agent!(me, box, me.speed)
+
+		check_particle_near_border!(me, box)  # Aufruf der neuen Funktion
+	end
+
+	
+	move_agent!(me, box, me.speed)
 end
 
 #----------------------------------------------------------------------------------------
@@ -261,14 +197,55 @@
 #-----------------------------------------------------------------------------------------
 """
 	momentum( particle)
->>>>>>> 8a3b0b4a
-
-		he
+
+Return the momentum of this particle.
+"""
+function momentum(particle)
+	particle.mass * particle.speed * collect(particle.vel)
+end
+
+#-----------------------------------------------------------------------------------------
+"""
+	kinetic_energy( particle)
+
+Return the kinetic energy of this particle.
+"""
+function kinetic_energy(particle)
+	particle.mass * particle.speed^2 / 2
+end
+
+#-----------------------------------------------------------------------------------------
+"""
+	scale_speed(speed, max_speed)
+
+Scales a speed value to the interval [0,1] based on the provided max_speed.
+"""
+function scale_speed(speed, max_speed)
+	if speed > max_speed
+		speed = max_speed
 	end
-
-	
-	move_agent!(me, box, me.speed)
-end
+    return speed / max_speed
+end
+
+#-----------------------------------------------------------------------------------------
+
+"""
+	calc_temperature
+
+Return the temperature of the system.
+"""
+function calc_temperature(model::ABM)   
+    # T = Ekin / (k * 2/3 * N ); Boltzmann constant k = 1.38e-23
+	P = model.pressure_pa
+	R = 8.314 # Gaskonstante in J/(mol·K)
+	n = model.n_mol # Anzahl der Moleküle
+	V = model.volume[1] * model.volume[2] * model.volume[3]
+	T = (P*V)/(R*n)
+	return T
+end
+
+
+
 #-----------------------------------------------------------------------------------------
 """
 	model_step!( model)
@@ -287,11 +264,7 @@
 	println("molare_masse: ", model.molare_masse, " g/mol")
 	println("mass_kg: ", model.mass_kg, " kg")
 	"""
-<<<<<<< HEAD
-	model.topBorder = model.total_volume/5.0
-=======
-
->>>>>>> 8a3b0b4a
+
 	pressure_pa = model.n_mol * 8.314 * model.temp / (model.volume[1] * model.volume[2] * model.volume[3])
 	model.pressure_pa = round(pressure_pa, digits=3)
 	model.pressure_bar = round(model.pressure_pa / 1e5, digits=3)
@@ -306,29 +279,27 @@
 	"""
 	model.entropy = 0.0
 
-<<<<<<< HEAD
+	model.properties[:step] += 1 # steps werden gezählt, notwendig für die Abstoßung am Rand
+
     #model.e_inner = 3/2 * model.real_n_particles * model.temp * 8.314
-=======
-	model.properties[:step] += 1 # steps werden gezählt, notwendig für die Abstoßung am Rand
+
+end
+
+#------------------------------------------------------------------------------------------
+"""
+	calc_n_mol(model)
+
+	"""
+	println("pressure_pa: " , model.pressure_pa, " Pa")
+	println("pressure_bar: ", model.pressure_bar, " Bar")
+	println("n_mol: ", model.n_mol, " mol")
+	println("mass_gas: ", model.mass_gas, " g")
+	println("\n")
+	println("\n")
+	"""
+	model.entropy = 0.0
 
     #model.e_inner = 3/2 * model.real_n_particles * model.temp * 8.314
-
-end
-
-#------------------------------------------------------------------------------------------
-"""
-	calc_n_mol(model)
-
-Return the number of molecules in the system.
-"""
-function calc_n_mol(model::ABM)
-	return model.pressure_bar * 1e5 * model.volume[1] * model.volume[2] * model.volume[3] / (8.314*model.temp)
-end
-
-#------------------------------------------------------------------------------------------
-"""
-	calc_real_n_particles(model)
->>>>>>> 8a3b0b4a
 
 end
 
@@ -342,32 +313,16 @@
 
 params = Dict(
 		:temp => 100.0:1.0:1000.0,
-<<<<<<< HEAD
 		:total_volume => 0:1:10,
 	)
 
 function demo()
 	box = idealgas()
 
-	entropy(box) = box.entropy
-	mdata = [entropy]
-	mlabels = ["Entropie(Platzhalter)"]
-	
-	# inner_energy(box) = box.e_inner
-	# temperature(box) = box.temp
-	# pressure_bar(box) = box.pressure_bar
-	# mdata = [inner_energy, temperature, pressure_bar]
-=======
-		:placeholder => 0:1:10,
-	)
-
-	function demo()
-		box = idealgas()
-	
-		entropy(box) = box.entropy
-		mdata = [entropy]
-		mlabels = ["Entropie(Platzhalter)"]
->>>>>>> 8a3b0b4a
+	inner_energy(box) = box.e_inner
+	temperature(box) = box.temp
+	pressure_bar(box) = box.pressure_bar
+	mdata = [inner_energy, temperature, pressure_bar]
 	
 		playground,abmobs = abmplayground( box, idealgas;
 			agent_step!,
@@ -402,11 +357,7 @@
 		# gas_dropdown = Menu(count_layout[1,1], options = keys(box.gases), default = "Helium")
 		gas_dropdown = Menu(gl_dropdowns[0,0], options = keys(box.gases), default = "Helium")
 		# volume_dropdown = Menu(count_layout[2,1], options = keys(box.volumes), default = "Gasflasche")
-<<<<<<< HEAD
 		#volume_dropdown = Menu(gl_dropdowns[0,1], options = keys(box.volumes), default = "Gasflasche")
-=======
-		volume_dropdown = Menu(gl_dropdowns[0,1], options = keys(box.volumes), default = "Gasflasche")
->>>>>>> 8a3b0b4a
 		#volume_slider = SliderGrid(playground[1,1], (label = "Höhe: ", range = 0/50:0.1:10.0, startvalue=10.0))
 		#playground[5,1] = volume_slider
 		pressure_label = Label(gl_labels[2,0], "Druck: " * string(box.pressure_bar)* " Bar", fontsize=22)
@@ -434,20 +385,6 @@
 			box.mass_gas = round(box.n_mol * box.molare_masse, digits=3)
 			
 		end
-<<<<<<< HEAD
-=======
-
-		on(volume_dropdown.selection) do selected_volume
-			new_volume = box.volumes[selected_volume]
-			box.volume = new_volume
-			box.n_mol = box.pressure_pa * box.volume[1] * box.volume[2] * box.volume[3] / (8.314*box.temp)
-			box.mass_gas = round(box.n_mol * box.molare_masse, digits=3)
-		
-			
-		end
-		playground
-	end
->>>>>>> 8a3b0b4a
 
 		# on(volume_dropdown.selection) do selected_volume
 		# 	new_volume = box.volumes[selected_volume]
